--- conflicted
+++ resolved
@@ -30,12 +30,7 @@
 )
 from .parallel import parallel_func
 from .source_space._source_space import SourceSpaces, _make_volume_source_space
-from .surface import (
-    _CheckInside,
-    _compute_nearest,
-    _DistanceQuery,
-    transform_surface_to,
-)
+from .surface import _compute_nearest, _points_outside_surface, transform_surface_to
 from .transforms import _coord_frame_name, _print_coord_trans, apply_trans
 from .utils import (
     ExtendedTimeMixin,
@@ -916,7 +911,7 @@
             fid.write(np.array(has_errors, ">i4").tobytes())  # has_errors
             fid.write(np.zeros(1, ">f4").tobytes())  # noise level
             for key in _BDIP_ERROR_KEYS:
-                val = dip.conf[key][ti] if key in dip.conf else np.array(0.0)
+                val = dip.conf[key][ti] if key in dip.conf else 0.0
                 assert val.shape == ()
                 fid.write(np.array(val, ">f4").tobytes())
             fid.write(np.zeros(25, ">f4").tobytes())
@@ -1055,7 +1050,7 @@
 
 def _fit_dipoles(
     fun,
-    constraint,
+    min_dist_to_inner_skull,
     data,
     times,
     guess_rrs,
@@ -1074,7 +1069,7 @@
     # parallel over time points
     res = parallel(
         p_fun(
-            constraint,
+            min_dist_to_inner_skull,
             B,
             t,
             guess_rrs,
@@ -1272,36 +1267,26 @@
     return conf
 
 
-def _surface_constraint(surf, min_dist_to_inner_skull):
-    """Create a surface fitting constraint function."""
-    distance_checker = _DistanceQuery(surf["rr"], method="BallTree")
-    inside_checker = _CheckInside(surf, mode="pyvista")
-
-    def constraint(rd):
-        dist = distance_checker.query(rd[np.newaxis, :])[0][0]
-        if not inside_checker(rd[np.newaxis, :])[0]:
-            dist *= -1.0
-        # Once we know the dipole is below the inner skull,
-        # let's check if its distance to the inner skull is at least
-        # min_dist_to_inner_skull. This can be enforced by adding a
-        # constrain proportional to its distance.
-        dist -= min_dist_to_inner_skull
-        return dist
-
-    return constraint
-
-
-def _sphere_constraint(r0, R_adj):
-    """Create a sphere fitting constraint function."""
-
-    def constraint(rd):
-        return R_adj - np.sqrt(np.sum((rd - r0) ** 2))
-
-    return constraint
+def _surface_constraint(rd, surf, min_dist_to_inner_skull):
+    """Surface fitting constraint."""
+    dist = _compute_nearest(surf["rr"], rd[np.newaxis, :], return_dists=True)[1][0]
+    if _points_outside_surface(rd[np.newaxis, :], surf, 1)[0]:
+        dist *= -1.0
+    # Once we know the dipole is below the inner skull,
+    # let's check if its distance to the inner skull is at least
+    # min_dist_to_inner_skull. This can be enforced by adding a
+    # constrain proportional to its distance.
+    dist -= min_dist_to_inner_skull
+    return dist
+
+
+def _sphere_constraint(rd, r0, R_adj):
+    """Sphere fitting constraint."""
+    return R_adj - np.sqrt(np.sum((rd - r0) ** 2))
 
 
 def _fit_dipole(
-    constraint,
+    min_dist_to_inner_skull,
     B_orig,
     t,
     guess_rrs,
@@ -1318,8 +1303,6 @@
     """Fit a single bit of data."""
     B = np.dot(whitener, B_orig)
 
-<<<<<<< HEAD
-=======
     # make constraint function to keep the solver within the inner skull
     if "rr" in fwd_data["inner_skull"]:  # bem
         surf = fwd_data["inner_skull"]
@@ -1336,7 +1319,6 @@
             R_adj=fwd_data["inner_skull"].radius - min_dist_to_inner_skull,
         )
 
->>>>>>> 0e6a1780
     # Find a good starting point (find_best_guess in C)
     B2 = np.dot(B, B)
     if B2 == 0:
@@ -1406,9 +1388,9 @@
     )
 
     msg = "---- Fitted : %7.1f ms" % (1000.0 * t)
-    if "rr" in fwd_data["inner_skull"]:  # bem
+    if surf is not None:
         dist_to_inner_skull = _compute_nearest(
-            fwd_data["inner_skull"]["rr"], rd_final[np.newaxis, :], return_dists=True
+            surf["rr"], rd_final[np.newaxis, :], return_dists=True
         )[1][0]
         msg += ", distance to inner skull : %2.4f mm" % (dist_to_inner_skull * 1000.0)
 
@@ -1417,7 +1399,7 @@
 
 
 def _fit_dipole_fixed(
-    constraint,
+    min_dist_to_inner_skull,
     B_orig,
     t,
     guess_rrs,
@@ -1589,7 +1571,7 @@
     if not bem["is_sphere"]:
         # Find the best-fitting sphere
         inner_skull = _bem_find_surface(bem, "inner_skull")
-        inner_skull = deepcopy(inner_skull)
+        inner_skull = inner_skull.copy()
         R, r0 = _fit_sphere(inner_skull["rr"])
         # r0 back to head frame for logging
         r0 = apply_trans(mri_head_t["trans"], r0[np.newaxis, :])[0]
@@ -1721,25 +1703,9 @@
         logger.info("Go through all guess source locations...")
 
     # inner_skull goes from mri to head frame
-    if not bem["is_sphere"]:
+    if "rr" in inner_skull:
         transform_surface_to(inner_skull, "head", mri_head_t)
-
-    # make constraint function to keep the solver within the inner skull
-    if bem["is_sphere"]:
-        constraint = _sphere_constraint(
-            r0=inner_skull["r0"],
-            R_adj=inner_skull["R"] - min_dist_to_inner_skull,
-        )
-    else:
-        constraint = _surface_constraint(
-            surf=inner_skull,
-            min_dist_to_inner_skull=min_dist_to_inner_skull,
-        )
-
     if fixed_position:
-<<<<<<< HEAD
-        check = constraint(pos)
-=======
         if "rr" in inner_skull:
             check = _surface_constraint(pos, inner_skull, min_dist_to_inner_skull)
         else:
@@ -1748,7 +1714,6 @@
                 inner_skull["r0"],
                 R_adj=inner_skull.radius - min_dist_to_inner_skull,
             )
->>>>>>> 0e6a1780
         if check <= 0:
             raise ValueError(
                 f"fixed position is {-1000 * check:0.1f}mm outside the inner skull "
@@ -1788,7 +1753,7 @@
     fun = _fit_dipole_fixed if fixed_position else _fit_dipole
     out = _fit_dipoles(
         fun,
-        constraint,
+        min_dist_to_inner_skull,
         data,
         times,
         guess_src["rr"],
