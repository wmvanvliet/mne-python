# Authors: The MNE-Python contributors.
# License: BSD-3-Clause
# Copyright the MNE-Python contributors.

from copy import deepcopy
from functools import partial
from pathlib import Path

import numpy as np
import pyvista

from .._fiff.pick import pick_types
from ..bem import (
    ConductorModel,
    _ensure_bem_surfaces,
    fit_sphere_to_headshape,
    make_sphere_model,
)
<<<<<<< HEAD
from ..cov import make_ad_hoc_cov
from ..dipole import Dipole, DipoleFitter
=======
from ..cov import _ensure_cov, make_ad_hoc_cov
from ..dipole import Dipole, fit_dipole
from ..evoked import Evoked, read_evokeds
>>>>>>> bf0ec5b1
from ..forward import convert_forward_solution, make_field_map, make_forward_dipole
from ..minimum_norm import apply_inverse, make_inverse_operator
from ..source_estimate import (
    SourceEstimate,
    _BaseSurfaceSourceEstimate,
    read_source_estimate,
)
from ..surface import _normal_orth
from ..transforms import _get_trans, _get_transforms_to_coord_frame, apply_trans
from ..utils import _check_option, _validate_type, fill_doc, logger, verbose
from ..viz import EvokedField, create_3d_figure
from ..viz._3d import _plot_head_surface, _plot_sensors_3d
from ..viz.backends._utils import _qt_app_exec
from ..viz.ui_events import link, subscribe
from ..viz.utils import _get_color_list


@fill_doc
class DipoleFitUI:
    """GUI for interactive dipole fitting, inspired by MEGIN's XFit program.

    Parameters
    ----------
    evoked : instance of Evoked | path-like
        Evoked data to show fieldmap of and fit dipoles to.
    condition : int | str
        When ``evoked`` is given as a filename, use this to select which evoked to use
        in the file by either specifying the index or the string comment field of the
        evoked. By default, the first evoked is used.
    %(baseline_evoked)s
        Defaults to ``(None, 0)``, i.e. beginning of the the data until time point zero.
    cov : instance of Covariance | "baseline" | None
        Noise covariance matrix. If ``None``, an ad-hoc covariance matrix is used with
        default values for the diagonal elements (see Notes). If ``"baseline"``, the
        diagonal elements is estimated from the baseline period of the evoked data.
    bem : instance of ConductorModel | None
        Boundary element model to use in forward calculations. If ``None``, a spherical
        model is used.
    initial_time : float | None
        Initial time point to show. If ``None``, the time point of the maximum field
        strength is used.
    trans : instance of Transform | None
        The transformation from head coordinates to MRI coordinates. If ``None``,
        the identity matrix is used and everything will be done in head coordinates.
    stc : instance of SourceEstimate | None
        An optional distributed source estimate to show alongside the fieldmap. The time
        samples need to match those of the evoked data.
    subject : str | None
        The subject name. If ``None``, no MRI data is shown.
    %(subjects_dir)s
    %(rank)s
    show_density : bool
        Whether to show the density of the fieldmap.
    ch_type : "meg" | "eeg" | None
        Type of channels to use for the dipole fitting. By default (``None``) both MEG
        and EEG channels will be used.
    %(n_jobs)s
    show : bool
        Show the GUI if True.
    block : bool
        Whether to halt program execution until the figure is closed.
    %(verbose)s

    Notes
    -----
    When using ``cov=None`` the default noise values are 5 fT/cm, 20 fT, and 0.2 µV for
    gradiometers, magnetometers, and EEG channels respectively.
    """

    def __init__(
        self,
        evoked=None,
        *,
        condition=0,
        baseline=(None, 0),
        cov=None,
        bem=None,
        initial_time=None,
        trans=None,
        stc=None,
        subject=None,
        subjects_dir=None,
        rank="info",
        show_density=True,
        ch_type=None,
        n_jobs=None,
        show=True,
        block=False,
        verbose=None,
    ):
        _validate_type(evoked, ("path-like", Evoked), "evoked")
        if not isinstance(evoked, Evoked):
            evoked = read_evokeds(evoked, condition=condition)
        evoked.apply_baseline(baseline)

        if cov is None:
            logger.info("Using ad-hoc noise covariance.")
            cov = make_ad_hoc_cov(evoked.info)
        elif cov == "baseline":
            logger.info(
                f"Estimating noise covariance from baseline ({evoked.baseline[0]:.3f} "
                f"to {evoked.baseline[1]:.3f} seconds)."
            )
            std = dict()
            for typ in set(evoked.get_channel_types(only_data_chs=True)):
                baseline = evoked.copy().pick(typ).crop(*evoked.baseline)
                std[typ] = baseline.data.std(axis=1).mean()
            cov = make_ad_hoc_cov(evoked.info, std)
        else:
            cov = _ensure_cov(cov)

        if bem is None:
            bem = make_sphere_model("auto", "auto", evoked.info)
        bem = _ensure_bem_surfaces(bem, extra_allow=(ConductorModel, None))

        if ch_type is not None:
            evoked = evoked.copy().pick(ch_type)

        field_map = make_field_map(
            evoked,
            trans=trans,
            origin=bem["r0"] if bem["is_sphere"] else "auto",
            subject=subject,
            subjects_dir=subjects_dir,
            n_jobs=n_jobs,
            verbose=verbose,
        )

        if initial_time is None:
            # Set initial time to moment of maximum field power.
            data = evoked.copy().pick(field_map[0]["ch_names"]).data
            initial_time = evoked.times[np.argmax(np.mean(data**2, axis=0))]

        if stc is not None:
            _validate_type(stc, ("path-like", _BaseSurfaceSourceEstimate), "stc")
            if not isinstance(stc, _BaseSurfaceSourceEstimate):
                stc = read_source_estimate(stc)

            if len(stc.times) != len(evoked.times) or not np.allclose(
                stc.times, evoked.times
            ):
                raise ValueError(
                    "The time samples of the source estimate do not match those of the "
                    "evoked data."
                )
            if trans is None:
                raise ValueError(
                    "`trans` cannot be `None` when showing the fieldlines in "
                    "combination with a source estimate."
                )

        # Get transforms to convert all the various meshes to MRI space.
        head_mri_t = _get_trans(trans, "head", "mri")[0]
        to_cf_t = _get_transforms_to_coord_frame(
            evoked.info, head_mri_t, coord_frame="mri"
        )

        # Initialize all the private attributes.
        self._actors = dict()
        self._bem = bem
        self._ch_type = ch_type
        self._cov = cov
        self._current_time = initial_time
        self._dipoles = dict()
        self._evoked = evoked
        self._field_map = field_map
        self._fig_sensors = None
        self._multi_dipole_method = "Multi dipole (MNE)"
        self._show_density = show_density
        self._stc = stc
        self._subjects_dir = subjects_dir
        self._subject = subject
        self._time_line = None
        self._head_mri_t = head_mri_t
        self._to_cf_t = to_cf_t
        self._rank = rank
        self._verbose = verbose
        self._n_jobs = n_jobs

        # Setup dipole fitting algorithm.
        self.fitter = DipoleFitter(
            info=self._evoked.info,
            cov=self._cov,
            bem=self._bem,
            trans=self._head_mri_t,
            rank=self._rank,
            n_jobs=self._n_jobs,
            verbose=True,
        )
        self.fitter.init_grid()

        # Configure the GUI.
        self._renderer = self._configure_main_display(show)
        self._configure_dock()

        # must be done last
        if show:
            self._renderer.show()
        if block and self._renderer._kind != "notebook":
            _qt_app_exec(self._renderer.figure.store["app"])

    @property
    def dipoles(self):
        """A list of all the fitted dipoles that are enabled in the GUI."""
        return [d["dip"] for d in self._dipoles.values() if d["active"]]

    def _configure_main_display(self, show=True):
        """Configure main 3D display of the GUI."""
        fig = create_3d_figure((1500, 1020), bgcolor="white", show=show)

        self._fig_stc = None
        if self._stc is not None:
            kwargs = dict(
                subject=self._subject,
                subjects_dir=self._subjects_dir,
                hemi="both",
                time_viewer=False,
                initial_time=self._current_time,
                brain_kwargs=dict(units="m"),
                figure=fig,
            )
            if isinstance(self._stc, SourceEstimate):
                kwargs["surface"] = "white"
            fig = self._stc.plot(**kwargs)  # overwrite "fig" to be the STC plot
            self._fig_stc = fig
            self._actors["brain"] = fig._actors["data"]

        fig = EvokedField(
            self._evoked,
            self._field_map,
            time=self._current_time,
            interpolation="linear",
            alpha=0,
            show_density=self._show_density,
            foreground="black",
            background="white",
            fig=fig,
        )
        fig.separate_canvas = False  # needed to plot the timeline later
        fig.set_contour_line_width(2)
        fig._renderer.set_camera(
            focalpoint=fit_sphere_to_headshape(self._evoked.info)[1]
        )

        if self._stc is not None:
            link(self._fig_stc, fig)

        for surf_map in fig._surf_maps:
            if surf_map["map_kind"] == "meg":
                helmet_mesh = surf_map["mesh"]
                helmet_mesh._polydata.compute_normals()  # needed later
                helmet_mesh._actor.prop.culling = "back"
                self._actors["helmet"] = helmet_mesh._actor
                # For MEG fieldlines, we want to occlude the ones not facing us,
                # otherwise it's hard to interpret them. Since the "contours" object
                # does not support backface culling, we create an opaque mesh to put in
                # front of the contour lines with frontface culling.
                occl_surf = deepcopy(surf_map["surf"])
                occl_surf["rr"] -= 1e-3 * occl_surf["nn"]
                occl_act, _ = fig._renderer.surface(occl_surf, color="white")
                occl_act.prop.culling = "front"
                occl_act.prop.lighting = False
                self._actors["occlusion_surf"] = occl_act
            elif surf_map["map_kind"] == "eeg":
                head_mesh = surf_map["mesh"]
                head_mesh._polydata.compute_normals()  # needed later
                head_mesh._actor.prop.culling = "back"
                self._actors["head"] = head_mesh._actor

        show_meg = (self._ch_type is None or self._ch_type == "meg") and any(
            [m["kind"] == "meg" for m in self._field_map]
        )
        show_eeg = (self._ch_type is None or self._ch_type == "eeg") and any(
            [m["kind"] == "eeg" for m in self._field_map]
        )
        meg_picks = pick_types(self._evoked.info, meg=show_meg)
        eeg_picks = pick_types(self._evoked.info, meg=False, eeg=show_eeg)
        picks = np.concatenate((meg_picks, eeg_picks))
        self._ch_names = [self._evoked.ch_names[i] for i in picks]

        for m in self._field_map:
            if m["kind"] == "eeg":
                head_surf = m["surf"]
                break
        else:
            self._actors["head"], _, head_surf = _plot_head_surface(
                renderer=fig._renderer,
                head="head",
                subject=self._subject,
                subjects_dir=self._subjects_dir,
                bem=self._bem,
                coord_frame="mri",
                to_cf_t=self._to_cf_t,
                alpha=0.2,
            )
            self._actors["head"].prop.culling = "back"

        sensors = _plot_sensors_3d(
            renderer=fig._renderer,
            info=self._evoked.info,
            to_cf_t=self._to_cf_t,
            picks=picks,
            meg=["sensors"] if show_meg else False,
            eeg=["original"] if show_eeg else False,
            fnirs=False,
            warn_meg=False,
            head_surf=head_surf,
            units="m",
            sensor_alpha=dict(meg=0.1, eeg=1.0),
            orient_glyphs=False,
            scale_by_distance=False,
            project_points=False,
            surf=None,
            check_inside=None,
            nearest=None,
            sensor_colors=dict(
                meg=["gray" for _ in meg_picks],
                eeg=["white" for _ in eeg_picks],
            ),
        )
        self._actors["sensors"] = list()
        for s in sensors.values():
            self._actors["sensors"].extend(s)

        subscribe(fig, "time_change", self._on_time_change)
        self._fig = fig
        return fig._renderer

    def _configure_dock(self):
        """Configure the left and right dock areas of the GUI."""
        r = self._renderer

        # Toggle buttons for various meshes
        layout = r._dock_add_group_box("Meshes")
        for actor_name in self._actors.keys():
            if actor_name == "occlusion_surf":
                continue
            r._dock_add_check_box(
                name=actor_name,
                value=True,
                callback=partial(self.toggle_mesh, name=actor_name),
                layout=layout,
            )

        # Right dock
        r._dock_initialize(name="Dipole fitting", area="right")
        r._dock_add_button("Sensor data", self._on_sensor_data)
        r._dock_add_button("Fit dipole", self._on_fit_dipole)
        methods = ["Multi dipole (MNE)", "Single dipole"]
        r._dock_add_combo_box(
            "Dipole model",
            value="Multi dipole (MNE)",
            rng=methods,
            callback=self._on_select_method,
        )
        self._dipole_box = r._dock_add_group_box(name="Dipoles")
        self._save_button = r._dock_add_file_button(
            name="save_dipoles",
            desc="Save dipoles",
            save=True,
            func=self.save,
            tooltip="Save the dipoles to disk",
            filter_="Dipole files (*.dip  *.bdip)",
            initial_directory=".",
        )
        self._save_button.set_enabled(False)
        r._dock_add_stretch()

    def toggle_mesh(self, name, show=None):
        """Toggle a mesh on or off.

        Parameters
        ----------
        name : str
            Name of the mesh to toggle.
        show : bool | None
            Whether to show the mesh. If None, the visibility of the mesh is toggled.
        """
        _check_option("name", name, self._actors.keys())
        actors = self._actors[name]
        # self._actors[name] is sometimes a list and sometimes not. Make it
        # always be a list to simplify the code.
        if not isinstance(actors, list):
            actors = [actors]
        if show is None:
            show = not actors[0].GetVisibility()
        for act in actors:
            act.SetVisibility(show)
        self._renderer._update()

    def _on_time_change(self, event):
        new_time = np.clip(event.time, self._evoked.times[0], self._evoked.times[-1])
        self._current_time = new_time
        if self._time_line is not None:
            self._time_line.set_xdata([new_time])
            self._renderer._mplcanvas.update_plot()
        self._update_arrows()

    def _on_sensor_data(self):
        """Show sensor data and allow sensor selection."""
        if self._fig_sensors is not None:
            return
        fig = self._evoked.plot_topo(select=True)
        fig.canvas.mpl_connect("close_event", self._on_sensor_data_close)
        subscribe(fig, "channels_select", self._on_channels_select)
        self._fig_sensors = fig

    def _on_sensor_data_close(self, event):
        """Handle closing of the sensor selection window."""
        self._fig_sensors = None
        if "sensors" in self._actors:
            for act in self._actors["sensors"]:
                act.prop.SetColor(1, 1, 1)
            self._renderer._update()

    def _on_channels_select(self, event):
        """Color selected sensor meshes."""
        selected_channels = set(event.ch_names)
        if "sensors" in self._actors:
            for act, ch_name in zip(self._actors["sensors"], self._ch_names):
                if ch_name in selected_channels:
                    act.prop.SetColor(0, 1, 0)
                else:
                    act.prop.SetColor(1, 1, 1)
        self._renderer._update()

    def _on_fit_dipole(self):
        """Fit a single dipole."""
        evoked_picked = self._evoked.copy()
<<<<<<< HEAD
        evoked_picked.crop(self._current_time, self._current_time)
=======
        cov_picked = self._cov.copy()
>>>>>>> bf0ec5b1
        if self._fig_sensors is not None:
            picks = self._fig_sensors.lasso.selection
        else:
            picks = None

        dip = self.fitter.fit(
            evoked_picked,
            picks=picks,
        )[0]

        self.add_dipole(dip)

    def add_dipole(self, dipole, name=None):
        """Add a dipole (or multiple dipoles) to the GUI.

        Parameters
        ----------
        dipole : Dipole
            The dipole to add. If the ``Dipole`` object defines multiple dipoles, they
            will all be added.
        name : str | list of str | None
            The name of the dipole. When the ``Dipole`` object defines multiple dipoles,
            this should be a list containing the name for each dipole. When ``None``,
            the ``.name`` attribute of the ``Dipole`` object itself will be used.
        """
        _validate_type(name, (str, list, None), "name")
        if isinstance(name, str):
            names = [name]
        elif name is None:
            # Try to obtain names from `dipole.name`. When multiple dipoles are saved,
            # the names are concatenated with `;` marks.
            if dipole.name is None:
                names = [None] * len(dipole)
            elif len(dipole.name.split(";")) == len(dipole):
                names = dipole.name.split(";")
            else:
                names = [dipole.name] * len(dipole)
        else:
            names = name
        if len(names) != len(dipole):
            raise ValueError(
                f"Number of names ({len(names)}) does not match the number of dipoles "
                f"({len(dipole)})."
            )

        # Ensure orientations are unit vectors. Due to rounding issues this is sometimes
        # not the case.
        dipole._ori /= np.linalg.norm(dipole._ori, axis=1, keepdims=True)

        new_dipoles = list()
        for dip, name in zip(dipole, names):
            # Coordinates needed to draw the big arrow on the helmet.
            helmet_coords, helmet_pos = self._get_helmet_coords(dip)

            # Collect all relevant information on the dipole in a dict.
            colors = _get_color_list()
            if len(self._dipoles) == 0:
                dip_num = 0
            else:
                dip_num = max(self._dipoles.keys()) + 1
            if name is None:
                dip.name = f"dip{dip_num}"
            else:
                dip.name = name
            dip_color = colors[dip_num % len(colors)]
            if helmet_coords is not None:
                arrow_mesh = pyvista.PolyData(*_arrow_mesh())
            else:
                arrow_mesh = None
            dipole_dict = dict(
                active=True,
                brain_arrow_actor=None,
                helmet_arrow_actor=None,
                arrow_mesh=arrow_mesh,
                color=dip_color,
                dip=dip,
                fix_ori=True,
                fix_position=True,
                helmet_coords=helmet_coords,
                helmet_pos=helmet_pos,
                num=dip_num,
                # fit_time=self._current_time,
            )
            self._dipoles[dip_num] = dipole_dict

            # Add a row to the dipole list
            r = self._renderer
            hlayout = r._dock_add_layout(vertical=False)
            widgets = []
            widgets.append(
                r._dock_add_check_box(
                    name="",
                    value=True,
                    callback=partial(self._on_dipole_toggle, dip_num=dip_num),
                    layout=hlayout,
                )
            )
            widgets.append(
                r._dock_add_text(
                    name=dip.name,
                    value=dip.name,
                    placeholder="name",
                    callback=partial(self._on_dipole_set_name, dip_num=dip_num),
                    layout=hlayout,
                )
            )
            widgets.append(
                r._dock_add_check_box(
                    name="Fix ori",
                    value=True,
                    callback=partial(
                        self._on_dipole_toggle_fix_orientation, dip_num=dip_num
                    ),
                    layout=hlayout,
                )
            )
            widgets.append(
                r._dock_add_button(
                    name="",
                    icon="clear",
                    callback=partial(self._on_dipole_delete, dip_num=dip_num),
                    layout=hlayout,
                )
            )
            dipole_dict["widgets"] = widgets
            r._layout_add_widget(self._dipole_box, hlayout)
            new_dipoles.append(dipole_dict)

        # Show the dipoles and arrows in the 3D view. Only do this after
        # `_fit_timecourses` so that they have the correct size straight away.
        self._fit_timecourses()
        for dipole_dict in new_dipoles:
            dip = dipole_dict["dip"]
            dipole_dict["brain_arrow_actor"] = self._renderer.plotter.add_arrows(
                apply_trans(self._head_mri_t, dip.pos[0]),
                apply_trans(self._head_mri_t, dip.ori[0]),
                color=dipole_dict["color"],
                mag=0.05,
            )
            if dipole_dict["arrow_mesh"] is not None:
                dipole_dict["helmet_arrow_actor"] = self._renderer.plotter.add_mesh(
                    dipole_dict["arrow_mesh"],
                    color=dipole_dict["color"],
                    culling="front",
                )
        self._update_arrows()

    def _get_helmet_coords(self, dip):
        """Compute the coordinate system used for drawing the big arrows on the helmet.

        In this coordinate system, Z is normal to the helmet surface, and XY
        are tangential to the helmet surface.
        """
        if "helmet" not in self._actors:
            return None, None

        # Get the closest vertex (=point) of the helmet mesh
        dip_pos = apply_trans(self._head_mri_t, dip.pos[0])
        helmet = self._actors["helmet"].GetMapper().GetInput()
        distances = ((helmet.points - dip_pos) * helmet.point_normals).sum(axis=1)
        closest_point = np.argmin(distances)

        # Compute the position of the projected dipole on the helmet
        norm = helmet.point_normals[closest_point]
        helmet_pos = dip_pos + (distances[closest_point] + 0.003) * norm

        # Create a coordinate system where X and Y are tangential to the helmet
        helmet_coords = _normal_orth(norm)

        return helmet_coords, helmet_pos

    def _fit_timecourses(self):
        """Compute (or re-compute) dipole timecourses.

        Called whenever something changes to the multi-dipole situation, i.e. a dipole
        is added, removed, (de-)activated or the "Fix pos" box is toggled.
        """
        self._save_button.set_enabled(len(self.dipoles) > 0)
        active_dips = [d for d in self._dipoles.values() if d["active"]]
        if len(active_dips) == 0:
            return

        if self._multi_dipole_method == "Multi dipole (MNE)":
            fwd, _ = make_forward_dipole(
                [d["dip"] for d in active_dips],
                self._bem,
                self._evoked.info,
                trans=self._head_mri_t,
                n_jobs=self._n_jobs,
            )
            fwd = convert_forward_solution(fwd, surf_ori=False)

            inv = make_inverse_operator(
                self._evoked.info,
                fwd,
                self._cov,
                fixed=False,
                loose=1.0,
                depth=0,
                rank=self._rank,
            )
            stc = apply_inverse(
                self._evoked,
                inv,
                method="MNE",
                lambda2=1e-6,
                pick_ori="vector",
            )

            timecourses = stc.magnitude().data
            orientations = (stc.data / timecourses[:, np.newaxis, :]).transpose(0, 2, 1)
            fixed_timecourses = stc.project(
                np.array([dip["dip"].ori[0] for dip in active_dips])
            )[0].data

            for i, dip in enumerate(active_dips):
                if dip["fix_ori"]:
                    dip["timecourse"] = fixed_timecourses[i]
                    dip["orientation"] = dip["dip"].ori.repeat(len(stc.times), axis=0)
                else:
                    dip["timecourse"] = timecourses[i]
                    dip["orientation"] = orientations[i]
        elif self._multi_dipole_method == "Single dipole":
            for dip in active_dips:
                dip_with_timecourse, _ = self.fitter.fit(
                    self._evoked,
                    self._cov,
                    pos=dip["dip"].pos[0],  # position is always fixed
                    ori=dip["dip"].ori[0] if dip["fix_ori"] else None,
<<<<<<< HEAD
=======
                    trans=self._head_mri_t,
                    rank=self._rank,
                    n_jobs=self._n_jobs,
                    verbose=True,
>>>>>>> bf0ec5b1
                )
                if dip["fix_ori"]:
                    dip["timecourse"] = dip_with_timecourse.data[0]
                    dip["orientation"] = dip["dip"].ori.repeat(
                        len(dip_with_timecourse.times), axis=0
                    )
                else:
                    dip["timecourse"] = dip_with_timecourse.amplitude
                    dip["orientation"] = dip_with_timecourse.ori

        # Update matplotlib canvas at the bottom of the window
        canvas = self._setup_mplcanvas()
        ymin, ymax = 0, 0
        for dip in active_dips:
            if "line_artist" in dip:
                dip["line_artist"].set_ydata(dip["timecourse"])
            else:
                dip["line_artist"] = canvas.plot(
                    self._evoked.times,
                    dip["timecourse"],
                    label=dip["dip"].name,
                    color=dip["color"],
                )
            ymin = min(ymin, 1.1 * dip["timecourse"].min())
            ymax = max(ymax, 1.1 * dip["timecourse"].max())
        canvas.axes.set_ylim(ymin, ymax)
        canvas.update_plot()
        self._update_arrows()

    @verbose
    @fill_doc
    def save(self, fname, verbose=None):
        """Save the fitted dipoles to a file.

        Parameters
        ----------
        fname : path-like
            The name of the file. Should end in ``'.dip'`` to save in plain text format,
            or in ``'.bdip'`` to save in binary format.
        %(verbose)s
        """
        if len(self.dipoles) == 0:
            logger.info("No dipoles to save.")
            return

        logger.info(f"Saving dipoles as: {fname}")
        fname = Path(fname)

        # Pack the dipoles into a single mne.Dipole object.
        if all(d.khi2 is not None for d in self.dipoles):
            khi2 = np.array([d.khi2[0] for d in self.dipoles])
        else:
            khi2 = None

        if all(d.nfree is not None for d in self.dipoles):
            nfree = np.array([d.nfree[0] for d in self.dipoles])
        else:
            nfree = None

        dip = Dipole(
            times=np.array([d.times[0] for d in self.dipoles]),
            pos=np.array([d.pos[0] for d in self.dipoles]),
            amplitude=np.array([d.amplitude[0] for d in self.dipoles]),
            ori=np.array([d.ori[0] for d in self.dipoles]),
            gof=np.array([d.gof[0] for d in self.dipoles]),
            khi2=khi2,
            nfree=nfree,
            conf={
                key: np.array([d.conf[key][0] for d in self.dipoles])
                for key in self.dipoles[0].conf.keys()
            },
            name=";".join(d.name if hasattr(d, "name") else "" for d in self.dipoles),
        )
        dip.save(fname, overwrite=True, verbose=verbose)

    def _update_arrows(self):
        """Update the arrows to have the correct size and orientation."""
        active_dips = [d for d in self._dipoles.values() if d["active"]]
        if len(active_dips) == 0:
            return
        orientations = [dip["orientation"] for dip in active_dips]
        timecourses = [dip["timecourse"] for dip in active_dips]
        arrow_scaling = 0.05 / np.max(np.abs(timecourses))
        for dip, ori, timecourse in zip(active_dips, orientations, timecourses):
            helmet_coords = dip["helmet_coords"]
            if helmet_coords is None:
                continue

            dip_ori = apply_trans(
                self._head_mri_t,
                [np.interp(self._current_time, self._evoked.times, o) for o in ori.T],
            )
            dip_moment = np.interp(self._current_time, self._evoked.times, timecourse)
            arrow_size = dip_moment * arrow_scaling
            arrow_mesh = dip["arrow_mesh"]

            # Project the orientation of the dipole tangential to the helmet
            dip_ori_tan = helmet_coords[:2] @ dip_ori @ helmet_coords[:2]

            # Rotate the coordinate system such that Y lies along the dipole
            # orientation, now we have our desired coordinate system for the
            # arrows.
            arrow_coords = np.array(
                [np.cross(dip_ori_tan, helmet_coords[2]), dip_ori_tan, helmet_coords[2]]
            )
            arrow_coords /= np.linalg.norm(arrow_coords, axis=1, keepdims=True)

            # Update the arrow mesh to point in the right directions
            arrow_mesh.points = (_arrow_mesh()[0] * arrow_size) @ arrow_coords
            arrow_mesh.points += dip["helmet_pos"]
        self._renderer._update()

    def _on_select_method(self, method):
        """Select the method to use for multi-dipole timecourse fitting."""
        self._multi_dipole_method = method
        self._fit_timecourses()

    def _on_dipole_toggle(self, active, dip_num):
        """Toggle a dipole on or off."""
        dipole = self._dipoles[dip_num]
        active = bool(active)
        dipole["active"] = active
        dipole["line_artist"].set_visible(active)
        # Labels starting with "_" are hidden from the legend.
        dipole["line_artist"].set_label(("" if active else "_") + dipole["dip"].name)
        dipole["brain_arrow_actor"].visibility = active
        dipole["helmet_arrow_actor"].visibility = active
        self._fit_timecourses()
        self._renderer._update()
        self._renderer._mplcanvas.update_plot()

    def _on_dipole_set_name(self, name, dip_num):
        """Set the name of a dipole."""
        self._dipoles[dip_num]["dip"].name = name
        self._dipoles[dip_num]["line_artist"].set_label(name)
        self._renderer._mplcanvas.update_plot()

    def _on_dipole_toggle_fix_orientation(self, fix, dip_num):
        """Fix dipole orientation when fitting timecourse."""
        self._dipoles[dip_num]["fix_ori"] = bool(fix)
        self._fit_timecourses()

    def _on_dipole_delete(self, dip_num):
        """Delete previously fitted dipole."""
        dipole = self._dipoles[dip_num]
        dipole["line_artist"].remove()
        dipole["brain_arrow_actor"].visibility = False
        if dipole["helmet_arrow_actor"] is not None:  # no helmet arrow for EEG
            dipole["helmet_arrow_actor"].visibility = False
        for widget in dipole["widgets"]:
            widget.hide()
        del self._dipoles[dip_num]
        self._fit_timecourses()
        self._renderer._update()
        self._renderer._mplcanvas.update_plot()

    def _setup_mplcanvas(self):
        """Configure the matplotlib canvas at the bottom of the window."""
        if self._renderer._mplcanvas is None:
            self._renderer._mplcanvas = self._renderer._window_get_mplcanvas(
                self._fig, 0.3, False, False
            )
            self._renderer._window_adjust_mplcanvas_layout()
        if self._time_line is None:
            self._time_line = self._renderer._mplcanvas.plot_time_line(
                self._current_time,
                label="time",
                color="black",
            )
        return self._renderer._mplcanvas


def _arrow_mesh():
    """Obtain a mesh of an arrow."""
    vertices = np.array(
        [
            [0.0, 1.0, 0.0],
            [0.3, 0.7, 0.0],
            [0.1, 0.7, 0.0],
            [0.1, -1.0, 0.0],
            [-0.1, -1.0, 0.0],
            [-0.1, 0.7, 0.0],
            [-0.3, 0.7, 0.0],
        ]
    )
    faces = np.array([[7, 0, 1, 2, 3, 4, 5, 6]])
    return vertices, faces<|MERGE_RESOLUTION|>--- conflicted
+++ resolved
@@ -16,14 +16,9 @@
     fit_sphere_to_headshape,
     make_sphere_model,
 )
-<<<<<<< HEAD
-from ..cov import make_ad_hoc_cov
+from ..cov import _ensure_cov, make_ad_hoc_cov
 from ..dipole import Dipole, DipoleFitter
-=======
-from ..cov import _ensure_cov, make_ad_hoc_cov
-from ..dipole import Dipole, fit_dipole
 from ..evoked import Evoked, read_evokeds
->>>>>>> bf0ec5b1
 from ..forward import convert_forward_solution, make_field_map, make_forward_dipole
 from ..minimum_norm import apply_inverse, make_inverse_operator
 from ..source_estimate import (
@@ -452,12 +447,7 @@
 
     def _on_fit_dipole(self):
         """Fit a single dipole."""
-        evoked_picked = self._evoked.copy()
-<<<<<<< HEAD
-        evoked_picked.crop(self._current_time, self._current_time)
-=======
-        cov_picked = self._cov.copy()
->>>>>>> bf0ec5b1
+        evoked_picked = self._evoked.copy().crop(self._current_time, self._current_time)
         if self._fig_sensors is not None:
             picks = self._fig_sensors.lasso.selection
         else:
@@ -687,13 +677,6 @@
                     self._cov,
                     pos=dip["dip"].pos[0],  # position is always fixed
                     ori=dip["dip"].ori[0] if dip["fix_ori"] else None,
-<<<<<<< HEAD
-=======
-                    trans=self._head_mri_t,
-                    rank=self._rank,
-                    n_jobs=self._n_jobs,
-                    verbose=True,
->>>>>>> bf0ec5b1
                 )
                 if dip["fix_ori"]:
                     dip["timecourse"] = dip_with_timecourse.data[0]
