"""Utility functions for plotting M/EEG data."""

# Authors: The MNE-Python contributors.
# License: BSD-3-Clause
# Copyright the MNE-Python contributors.

import difflib
import math
import os
import sys
import tempfile
import traceback
import webbrowser
from collections import defaultdict
from contextlib import contextmanager
from datetime import datetime
from functools import partial

import numpy as np
from decorator import decorator
from scipy.signal import argrelmax

from .._fiff.constants import FIFF
from .._fiff.meas_info import Info
from .._fiff.open import show_fiff
from .._fiff.pick import (
    _DATA_CH_TYPES_ORDER_DEFAULT,
    _DATA_CH_TYPES_SPLIT,
    _VALID_CHANNEL_TYPES,
    _contains_ch_type,
    _pick_data_channels,
    _picks_by_type,
    channel_indices_by_type,
    channel_type,
    pick_channels,
    pick_channels_cov,
    pick_info,
)
from .._fiff.proj import Projection, setup_proj
from ..defaults import _handle_default
from ..fixes import _median_complex
from ..rank import compute_rank
from ..transforms import apply_trans
from ..utils import (
    _auto_weakref,
    _check_ch_locs,
    _check_decim,
    _check_option,
    _check_sphere,
    _ensure_int,
    _pl,
    _to_rgb,
    _validate_type,
    fill_doc,
    get_config,
    logger,
    verbose,
    warn,
)
<<<<<<< HEAD
from .ui_events import ChannelsSelect, ColormapRange, publish, subscribe
=======
from ..utils.misc import _identity_function
from .ui_events import ColormapRange, publish, subscribe
>>>>>>> bddaad95

_channel_type_prettyprint = {
    "eeg": "EEG channel",
    "grad": "Gradiometer",
    "mag": "Magnetometer",
    "seeg": "sEEG channel",
    "dbs": "DBS channel",
    "eog": "EOG channel",
    "ecg": "ECG sensor",
    "emg": "EMG sensor",
    "ecog": "ECoG channel",
    "misc": "miscellaneous sensor",
}


@decorator
def safe_event(fun, *args, **kwargs):
    """Protect against Qt exiting on event-handling errors."""
    try:
        return fun(*args, **kwargs)
    except Exception:
        traceback.print_exc(file=sys.stderr)


def _setup_vmin_vmax(data, vmin, vmax, norm=False):
    """Handle vmin and vmax parameters for visualizing topomaps.

    For the normal use-case (when `vmin` and `vmax` are None), the parameter
    `norm` drives the computation. When norm=False, data is supposed to come
    from a mag and the output tuple (vmin, vmax) is symmetric range
    (-x, x) where x is the max(abs(data)). When norm=True (a.k.a. data is the
    L2 norm of a gradiometer pair) the output tuple corresponds to (0, x).

    Otherwise, vmin and vmax are callables that drive the operation.
    """
    should_warn = False
    if vmax is None and vmin is None:
        vmax = np.abs(data).max()
        vmin = 0.0 if norm else -vmax
        if vmin == 0 and np.min(data) < 0:
            should_warn = True

    else:
        if callable(vmin):
            vmin = vmin(data)
        elif vmin is None:
            vmin = 0.0 if norm else np.min(data)
            if vmin == 0 and np.min(data) < 0:
                should_warn = True

        if callable(vmax):
            vmax = vmax(data)
        elif vmax is None:
            vmax = np.max(data)

    if should_warn:
        warn_msg = (
            "_setup_vmin_vmax output a (min={vmin}, max={vmax})"
            " range whereas the minimum of data is {data_min}"
        )
        warn_val = {"vmin": vmin, "vmax": vmax, "data_min": np.min(data)}
        warn(warn_msg.format(**warn_val), UserWarning)

    return vmin, vmax


def plt_show(show=True, fig=None, **kwargs):
    """Show a figure while suppressing warnings.

    Parameters
    ----------
    show : bool
        Show the figure.
    fig : instance of Figure | None
        If non-None, use fig.show().
    **kwargs : dict
        Extra arguments for :func:`matplotlib.pyplot.show`.
    """
    import matplotlib.pyplot as plt
    from matplotlib import get_backend

    if hasattr(fig, "mne") and hasattr(fig.mne, "backend"):
        backend = fig.mne.backend
        # TODO: This is a hack to deal with the fact that the
        # with plt.ion():
        #     BACKEND = get_backend()
        # an the top of _mpl_figure detects QtAgg during testing even though
        # we've set the backend to Agg.
        if backend != "agg":
            gotten_backend = get_backend()
            if gotten_backend == "agg":
                backend = "agg"
    else:
        backend = get_backend()
    if show and backend != "agg":
        logger.debug(f"Showing plot for backend {repr(backend)}")
        (fig or plt).show(**kwargs)


def _show_browser(show=True, block=True, fig=None, **kwargs):
    """Show the browser considering different backends.

    Parameters
    ----------
    show : bool
        Show the figure.
    block : bool
        If to block execution on showing.
    fig : instance of Figure | None
        Needs to be passed for Qt backend,
        optional for matplotlib.
    **kwargs : dict
        Extra arguments for :func:`matplotlib.pyplot.show`.
    """
    from ._figure import get_browser_backend

    _validate_type(block, bool, "block")
    backend = get_browser_backend()
    if os.getenv("_MNE_BROWSER_NO_BLOCK", "false").lower() == "true":
        block = False
    if backend == "matplotlib":
        plt_show(show, block=block, **kwargs)
    else:
        from qtpy.QtCore import Qt
        from qtpy.QtWidgets import QApplication

        from .backends._utils import _qt_app_exec

        if fig is not None and os.getenv("_MNE_BROWSER_BACK", "").lower() == "true":
            fig.setWindowFlags(fig.windowFlags() | Qt.WindowStaysOnBottomHint)
        if show:
            fig.show()
        # If block=False, a Qt-Event-Loop has to be started
        # somewhere else in the calling code.
        if block:
            _qt_app_exec(QApplication.instance())


def _check_delayed_ssp(container):
    """Handle interactive SSP selection."""
    if container.proj is True or all(p["active"] for p in container.info["projs"]):
        raise RuntimeError(
            "Projs are already applied. Please initialize"
            " the data with proj set to False."
        )
    elif len(container.info["projs"]) < 1:
        raise RuntimeError("No projs found in evoked.")


def _validate_if_list_of_axes(axes, obligatory_len=None, name="axes"):
    """Validate whether input is a list/array of axes."""
    from matplotlib.axes import Axes

    _validate_type(axes, (list, tuple, np.ndarray), name)
    if isinstance(axes, np.ndarray) and axes.ndim > 1:
        raise ValueError(
            f"if {name} is a numpy array, it must be one-dimensional, but "
            f"the received numpy array has {axes.ndim} dimensions. Try using "
            "ravel or flatten method of the array."
        )
    wrong_idx = np.where([not isinstance(x, Axes) for x in axes])[0]
    if len(wrong_idx):
        raise TypeError(
            f"{name} must be an array-like of matplotlib axes objects, but "
            f"{name}[{wrong_idx[0]}] is of type {type(axes[wrong_idx[0]])}"
        )
    if obligatory_len is not None:
        obligatory_len = _ensure_int(
            obligatory_len, "obligatory_len", extra="if not None"
        )
        if len(axes) != obligatory_len:
            raise ValueError(
                f"{name} must be an array-like of length {obligatory_len}, "
                f"but the length is {len(axes)}"
            )


def mne_analyze_colormap(limits=(5, 10, 15), format="vtk"):  # noqa: A002
    """Return a colormap similar to that used by mne_analyze.

    Parameters
    ----------
    limits : array-like of length 3 or 6
        Bounds for the colormap, which will be mirrored across zero if length
        3, or completely specified (and potentially asymmetric) if length 6.
    format : str
        Type of colormap to return. If 'matplotlib', will return a
        matplotlib.colors.LinearSegmentedColormap. If 'vtk', will
        return an RGBA array of shape (256, 4).

    Returns
    -------
    cmap : instance of colormap | array
        A teal->blue->gray->red->yellow colormap. See docstring of the 'format'
        argument for further details.

    Notes
    -----
    For this will return a colormap that will display correctly for data
    that are scaled by the plotting function to span [-fmax, fmax].
    """  # noqa: E501
    # Ensure limits is an array
    limits = np.asarray(limits, dtype="float")

    if len(limits) != 3 and len(limits) != 6:
        raise ValueError("limits must have 3 or 6 elements")
    if len(limits) == 3 and any(limits < 0.0):
        raise ValueError("if 3 elements, limits must all be non-negative")
    if any(np.diff(limits) <= 0):
        raise ValueError("limits must be monotonically increasing")
    if format == "matplotlib":
        from matplotlib import colors

        if len(limits) == 3:
            limits = (np.concatenate((-np.flipud(limits), limits)) + limits[-1]) / (
                2 * limits[-1]
            )
        else:
            limits = (limits - np.min(limits)) / np.max(limits - np.min(limits))

        cdict = {
            "red": (
                (limits[0], 0.0, 0.0),
                (limits[1], 0.0, 0.0),
                (limits[2], 0.5, 0.5),
                (limits[3], 0.5, 0.5),
                (limits[4], 1.0, 1.0),
                (limits[5], 1.0, 1.0),
            ),
            "green": (
                (limits[0], 1.0, 1.0),
                (limits[1], 0.0, 0.0),
                (limits[2], 0.5, 0.5),
                (limits[3], 0.5, 0.5),
                (limits[4], 0.0, 0.0),
                (limits[5], 1.0, 1.0),
            ),
            "blue": (
                (limits[0], 1.0, 1.0),
                (limits[1], 1.0, 1.0),
                (limits[2], 0.5, 0.5),
                (limits[3], 0.5, 0.5),
                (limits[4], 0.0, 0.0),
                (limits[5], 0.0, 0.0),
            ),
            "alpha": (
                (limits[0], 1.0, 1.0),
                (limits[1], 1.0, 1.0),
                (limits[2], 0.0, 0.0),
                (limits[3], 0.0, 0.0),
                (limits[4], 1.0, 1.0),
                (limits[5], 1.0, 1.0),
            ),
        }
        return colors.LinearSegmentedColormap("mne_analyze", cdict)
    elif format in ("vtk", "mayavi"):
        if len(limits) == 3:
            limits = np.concatenate((-np.flipud(limits), [0], limits)) / limits[-1]
        else:
            limits = np.concatenate((limits[:3], [0], limits[3:]))
            limits /= np.max(np.abs(limits))
        r = np.array([0, 0, 0, 0, 1, 1, 1])
        g = np.array([1, 0, 0, 0, 0, 0, 1])
        b = np.array([1, 1, 1, 0, 0, 0, 0])
        a = np.array([1, 1, 0, 0, 0, 1, 1])
        xp = (np.arange(256) - 128) / 128.0
        colormap = np.r_[[np.interp(xp, limits, 255 * c) for c in [r, g, b, a]]].T
        return colormap
    else:
        # Use this instead of check_option because we have a hidden option
        raise ValueError(f"format must be either matplotlib or vtk, got {repr(format)}")


@contextmanager
def _events_off(obj):
    obj.eventson = False
    try:
        yield
    finally:
        obj.eventson = True


def _toggle_proj(event, params, all_=False):
    """Perform operations when proj boxes clicked."""
    # read options if possible
    if "proj_checks" in params:
        bools = list(params["proj_checks"].get_status())
        if all_:
            new_bools = [not all(bools)] * len(bools)
            with _events_off(params["proj_checks"]):
                for bi, (old, new) in enumerate(zip(bools, new_bools)):
                    if old != new:
                        params["proj_checks"].set_active(bi)
                        bools[bi] = new
        for bi, (b, p) in enumerate(zip(bools, params["projs"])):
            # see if they tried to deactivate an active one
            if not b and p["active"]:
                bools[bi] = True
    else:
        proj = params.get("apply_proj", True)
        bools = [proj] * len(params["projs"])

    compute_proj = False
    if "proj_bools" not in params:
        compute_proj = True
    elif not np.array_equal(bools, params["proj_bools"]):
        compute_proj = True

    # if projectors changed, update plots
    if compute_proj is True:
        params["plot_update_proj_callback"](params, bools)


def _get_channel_plotting_order(order, ch_types, picks=None):
    """Determine channel plotting order for browse-style Raw/Epochs plots."""
    if order is None:
        # for backward compat, we swap the first two to keep grad before mag
        ch_type_order = list(_DATA_CH_TYPES_ORDER_DEFAULT)
        ch_type_order = tuple(["grad", "mag"] + ch_type_order[2:])
        order = [
            pick_idx
            for order_type in ch_type_order
            for pick_idx, pick_type in enumerate(ch_types)
            if order_type == pick_type
        ]
    elif not isinstance(order, np.ndarray | list | tuple):
        raise ValueError(f'order should be array-like; got "{order}" ({type(order)}).')
    if picks is not None:
        order = [ch for ch in order if ch in picks]
    return np.asarray(order, int)


def _make_event_color_dict(event_color, events=None, event_id=None):
    """Make or validate a dict mapping event ids to colors."""
    from .misc import _handle_event_colors

    if isinstance(event_color, dict):  # if event_color is a dict, validate it
        event_id = dict() if event_id is None else event_id
        event_color = {
            _ensure_int(event_id.get(key, key), "event_color key"): value
            for key, value in event_color.items()
        }
        default = event_color.pop(-1, None)
        default_factory = None if default is None else lambda: default
        new_dict = defaultdict(default_factory)
        for key, value in event_color.items():
            if key < 1:
                raise KeyError(
                    "event_color keys must be strictly positive, "
                    f"or -1 (cannot use {key})"
                )
            new_dict[key] = value
        return new_dict
    elif event_color is None:  # make a dict from color cycle
        uniq_events = set() if events is False else np.unique(events[:, 2])
        return _handle_event_colors(event_color, uniq_events, event_id)
    else:  # if event_color is a MPL color-like thing, use it for all events
        return defaultdict(lambda: event_color)


def _prepare_trellis(
    n_cells,
    ncols,
    nrows="auto",
    title=False,
    size=1.3,
    sharex=False,
    sharey=False,
):
    from matplotlib.gridspec import GridSpec

    from ._mpl_figure import _figure

    if n_cells == 1:
        nrows = ncols = 1
    elif isinstance(ncols, int) and n_cells <= ncols:
        nrows, ncols = 1, n_cells
    else:
        if ncols == "auto" and nrows == "auto":
            nrows = math.floor(math.sqrt(n_cells))
            ncols = math.ceil(n_cells / nrows)
        elif ncols == "auto":
            ncols = math.ceil(n_cells / nrows)
        elif nrows == "auto":
            nrows = math.ceil(n_cells / ncols)
        else:
            naxes = ncols * nrows
            if naxes < n_cells:
                raise ValueError(
                    f"Cannot plot {n_cells} axes in a {nrows} by {ncols} figure."
                )

    width = size * ncols
    height = (size + max(0, 0.1 * (4 - size))) * nrows + bool(title) * 0.5
    fig = _figure(toolbar=False, figsize=(width * 1.5, 0.25 + height * 1.5))
    gs = GridSpec(nrows, ncols, figure=fig)

    axes = []
    for ax_idx in range(n_cells):
        subplot_kw = dict()
        if ax_idx > 0:
            if sharex:
                subplot_kw.update(sharex=axes[0])
            if sharey:
                subplot_kw.update(sharey=axes[0])
        axes.append(fig.add_subplot(gs[ax_idx], **subplot_kw))

    return fig, axes, ncols, nrows


def _draw_proj_checkbox(event, params, draw_current_state=True):
    """Toggle options (projectors) dialog."""
    from matplotlib import widgets

    projs = params["projs"]
    # turn on options dialog

    labels = [p["desc"] for p in projs]
    actives = (
        [p["active"] for p in projs]
        if draw_current_state
        else params.get("proj_bools", [params["apply_proj"]] * len(projs))
    )

    width = max([4.0, max([len(p["desc"]) for p in projs]) / 6.0 + 0.5])
    height = (len(projs) + 1) / 6.0 + 1.5
    # We manually place everything here so avoid constrained layouts
    fig_proj = figure_nobar(figsize=(width, height), layout=None)
    _set_window_title(fig_proj, "SSP projection vectors")
    offset = 1.0 / 6.0 / height
    params["fig_proj"] = fig_proj  # necessary for proper toggling
    ax_temp = fig_proj.add_axes((0, offset, 1, 0.8 - offset), frameon=False)
    ax_temp.set_title('Projectors marked with "X" are active')

    # make edges around checkbox areas and change already-applied projectors
    # to red
    from ._mpl_figure import _OLD_BUTTONS

    check_kwargs = dict()
    if not _OLD_BUTTONS:
        checkcolor = ["#ff0000" if p["active"] else "k" for p in projs]
        check_kwargs["check_props"] = dict(facecolor=checkcolor)
        check_kwargs["frame_props"] = dict(edgecolor="0.5", linewidth=1)
    proj_checks = widgets.CheckButtons(
        ax_temp, labels=labels, actives=actives, **check_kwargs
    )
    if _OLD_BUTTONS:
        for rect in proj_checks.rectangles:
            rect.set_edgecolor("0.5")
            rect.set_linewidth(1.0)
        for ii, p in enumerate(projs):
            if p["active"]:
                for x in proj_checks.lines[ii]:
                    x.set_color("#ff0000")

    # make minimal size
    # pass key presses from option dialog over
    proj_checks.on_clicked(partial(_toggle_proj, params=params))
    params["proj_checks"] = proj_checks
    fig_proj.canvas.mpl_connect("key_press_event", _key_press)

    # Toggle all
    ax_temp = fig_proj.add_axes((0, 0, 1, offset), frameon=False)
    proj_all = widgets.Button(ax_temp, "Toggle all")
    proj_all.on_clicked(partial(_toggle_proj, params=params, all_=True))
    params["proj_all"] = proj_all

    # this should work for non-test cases
    try:
        fig_proj.canvas.draw()
        plt_show(fig=fig_proj, warn=False)
    except Exception:
        pass


def _simplify_float(label):
    # Heuristic to turn floats to ints where possible (e.g. -500.0 to -500)
    if (
        isinstance(label, float)
        and np.isfinite(label)
        and float(str(label)) != round(label)
    ):
        label = round(label, 2)
    return label


def _get_figsize_from_config():
    """Get default / most recent figure size from config."""
    figsize = get_config("MNE_BROWSE_RAW_SIZE")
    if figsize is not None:
        figsize = figsize.split(",")
        figsize = tuple([float(s) for s in figsize])
    return figsize


@verbose
def compare_fiff(
    fname_1,
    fname_2,
    fname_out=None,
    show=True,
    indent="    ",
    read_limit=np.inf,
    max_str=30,
    verbose=None,
):
    """Compare the contents of two fiff files using diff and show_fiff.

    Parameters
    ----------
    fname_1 : path-like
        First file to compare.
    fname_2 : path-like
        Second file to compare.
    fname_out : path-like | None
        Filename to store the resulting diff. If None, a temporary
        file will be created.
    show : bool
        If True, show the resulting diff in a new tab in a web browser.
    indent : str
        How to indent the lines.
    read_limit : int
        Max number of bytes of data to read from a tag. Can be np.inf
        to always read all data (helps test read completion).
    max_str : int
        Max number of characters of string representation to print for
        each tag's data.
    %(verbose)s

    Returns
    -------
    fname_out : str
        The filename used for storing the diff. Could be useful for
        when a temporary file is used.
    """
    file_1 = show_fiff(
        fname_1, output=list, indent=indent, read_limit=read_limit, max_str=max_str
    )
    file_2 = show_fiff(
        fname_2, output=list, indent=indent, read_limit=read_limit, max_str=max_str
    )
    diff = difflib.HtmlDiff().make_file(file_1, file_2, fname_1, fname_2)
    if fname_out is not None:
        f = open(fname_out, "wb")
    else:
        f = tempfile.NamedTemporaryFile("wb", delete=False, suffix=".html")
        fname_out = f.name
    with f as fid:
        fid.write(diff.encode("utf-8"))
    if show is True:
        webbrowser.open_new_tab(fname_out)
    return fname_out


def figure_nobar(*args, **kwargs):
    """Make matplotlib figure with no toolbar.

    Parameters
    ----------
    *args : list
        Arguments to pass to :func:`matplotlib.pyplot.figure`.
    **kwargs : dict
        Keyword arguments to pass to :func:`matplotlib.pyplot.figure`.

    Returns
    -------
    fig : instance of Figure
        The figure.
    """
    from matplotlib import pyplot as plt
    from matplotlib import rcParams

    old_val = rcParams["toolbar"]
    try:
        rcParams["toolbar"] = "none"
        if "layout" not in kwargs:
            kwargs["layout"] = "constrained"
        fig = plt.figure(*args, **kwargs)
        # remove button press catchers (for toolbar)
        cbs = list(fig.canvas.callbacks.callbacks["key_press_event"].keys())
        for key in cbs:
            fig.canvas.callbacks.disconnect(key)
    finally:
        rcParams["toolbar"] = old_val
    return fig


def _show_help_fig(col1, col2, fig_help, ax, show):
    _set_window_title(fig_help, "Help")
    celltext = [
        [c1, c2] for c1, c2 in zip(col1.strip().split("\n"), col2.strip().split("\n"))
    ]
    table = ax.table(cellText=celltext, loc="center", cellLoc="left")
    table.auto_set_font_size(False)
    table.set_fontsize(12)
    ax.set_axis_off()
    for (row, col), cell in table.get_celld().items():
        cell.set_edgecolor(None)  # remove cell borders
        # right justify, following:
        # https://stackoverflow.com/questions/48210749/matplotlib-table-assign-different-text-alignments-to-different-columns?rq=1  # noqa: E501
        if col == 0:
            cell._loc = "right"

    fig_help.canvas.mpl_connect("key_press_event", _key_press)

    if show:
        # this should work for non-test cases
        try:
            fig_help.canvas.draw()
            plt_show(fig=fig_help, warn=False)
        except Exception:
            pass


def _key_press(event):
    """Handle key press in dialog."""
    import matplotlib.pyplot as plt

    if event.key == "escape":
        plt.close(event.canvas.figure)


class ClickableImage:
    """Display an image so you can click on it and store x/y positions.

    Takes as input an image array (can be any array that works with imshow,
    but will work best with images.  Displays the image and lets you
    click on it.  Stores the xy coordinates of each click, so now you can
    superimpose something on top of it.

    Upon clicking, the x/y coordinate of the cursor will be stored in
    self.coords, which is a list of (x, y) tuples.

    Parameters
    ----------
    imdata : ndarray
        The image that you wish to click on for 2-d points.
    **kwargs : dict
        Keyword arguments. Passed to ax.imshow.

    Notes
    -----
    .. versionadded:: 0.9.0
    """

    def __init__(self, imdata, **kwargs):
        """Display the image for clicking."""
        import matplotlib.pyplot as plt

        self.coords = []
        self.imdata = imdata
        self.fig = plt.figure()
        self.ax = self.fig.add_subplot(111)
        self.ymax = self.imdata.shape[0]
        self.xmax = self.imdata.shape[1]
        self.im = self.ax.imshow(
            imdata, extent=(0, self.xmax, 0, self.ymax), picker=True, **kwargs
        )
        self.ax.axis("off")
        self.fig.canvas.mpl_connect("pick_event", self.onclick)
        plt_show(block=True)

    def onclick(self, event):
        """Handle Mouse clicks.

        Parameters
        ----------
        event : matplotlib.backend_bases.Event
            The matplotlib object that we use to get x/y position.
        """
        mouseevent = event.mouseevent
        self.coords.append((mouseevent.xdata, mouseevent.ydata))

    def plot_clicks(self, **kwargs):
        """Plot the x/y positions stored in self.coords.

        Parameters
        ----------
        **kwargs : dict
            Arguments are passed to imshow in displaying the bg image.
        """
        import matplotlib.pyplot as plt

        if len(self.coords) == 0:
            raise ValueError(
                "No coordinates found, make sure you click "
                "on the image that is first shown."
            )
        f, ax = plt.subplots()
        ax.imshow(self.imdata, extent=(0, self.xmax, 0, self.ymax), **kwargs)
        xlim, ylim = [ax.get_xlim(), ax.get_ylim()]
        xcoords, ycoords = zip(*self.coords)
        ax.scatter(xcoords, ycoords, c="#ff0000")
        ann_text = np.arange(len(self.coords)).astype(str)
        for txt, coord in zip(ann_text, self.coords):
            ax.annotate(txt, coord, fontsize=20, color="#ff0000")
        ax.set_xlim(xlim)
        ax.set_ylim(ylim)
        plt_show()

    def to_layout(self, **kwargs):
        """Turn coordinates into an MNE Layout object.

        Normalizes by the image you used to generate clicks

        Parameters
        ----------
        **kwargs : dict
            Arguments are passed to generate_2d_layout.

        Returns
        -------
        layout : instance of Layout
            The layout.
        """
        from ..channels.layout import generate_2d_layout

        coords = np.array(self.coords)
        lt = generate_2d_layout(coords, bg_image=self.imdata, **kwargs)
        return lt


def _fake_click(fig, ax, point, xform="ax", button=1, kind="press", key=None):
    """Fake a click at a relative point within axes."""
    from matplotlib import backend_bases

    if xform == "ax":
        x, y = ax.transAxes.transform_point(point)
    elif xform == "data":
        x, y = ax.transData.transform_point(point)
    else:
        assert xform == "pix"
        x, y = point
    if kind in ("press", "release"):
        kind = f"button_{kind}_event"
    else:
        assert kind == "motion"
        kind = "motion_notify_event"
        button = None
    logger.debug(f"Faking {kind} @ ({x}, {y}) with button={button} and key={key}")
    fig.canvas.callbacks.process(
        kind,
        backend_bases.MouseEvent(
            name=kind, canvas=fig.canvas, x=x, y=y, button=button, key=key
        ),
    )


def _fake_keypress(fig, key):
    from matplotlib import backend_bases

    fig.canvas.callbacks.process(
        "key_press_event",
        backend_bases.KeyEvent(name="key_press_event", canvas=fig.canvas, key=key),
    )


def _fake_scroll(fig, x, y, step):
    from matplotlib import backend_bases

    button = "up" if step >= 0 else "down"
    fig.canvas.callbacks.process(
        "scroll_event",
        backend_bases.MouseEvent(
            name="scroll_event", canvas=fig.canvas, x=x, y=y, step=step, button=button
        ),
    )


def add_background_image(fig, im, set_ratios=None):
    """Add a background image to a plot.

    Adds the image specified in ``im`` to the
    figure ``fig``. This is generally meant to
    be done with topo plots, though it could work
    for any plot.

    .. note:: This modifies the figure and/or axes in place.

    Parameters
    ----------
    fig : Figure
        The figure you wish to add a bg image to.
    im : array, shape (M, N, {3, 4})
        A background image for the figure. This must be a valid input to
        `matplotlib.pyplot.imshow`. Defaults to None.
    set_ratios : None | str
        Set the aspect ratio of any axes in fig
        to the value in set_ratios. Defaults to None,
        which does nothing to axes.

    Returns
    -------
    ax_im : instance of Axes
        Axes created corresponding to the image you added.

    Notes
    -----
    .. versionadded:: 0.9.0
    """
    if im is None:
        # Don't do anything and return nothing
        return None
    if set_ratios is not None:
        for ax in fig.axes:
            ax.set_aspect(set_ratios)

    ax_im = fig.add_axes([0, 0, 1, 1], label="background")
    ax_im.imshow(im, aspect="auto")
    ax_im.set_zorder(-1)
    return ax_im


def _find_peaks(evoked, npeaks):
    """Find peaks from evoked data.

    Returns ``npeaks`` biggest peaks as a list of time points.
    """
    gfp = evoked.data.std(axis=0)
    order = len(evoked.times) // 30
    if order < 1:
        order = 1
    peaks = argrelmax(gfp, order=order, axis=0)[0]
    if len(peaks) > npeaks:
        max_indices = np.argsort(gfp[peaks])[-npeaks:]
        peaks = np.sort(peaks[max_indices])
    times = evoked.times[peaks]
    if len(times) == 0:
        times = [evoked.times[gfp.argmax()]]
    return times


def _process_times(inst, use_times, n_peaks=None, few=False):
    """Return a list of times for topomaps."""
    if isinstance(use_times, str):
        if use_times == "interactive":
            use_times, n_peaks = "peaks", 1
        if use_times == "peaks":
            if n_peaks is None:
                n_peaks = min(3 if few else 7, len(inst.times))
            use_times = _find_peaks(inst, n_peaks)
        elif use_times == "auto":
            if n_peaks is None:
                n_peaks = min(5 if few else 10, len(use_times))
            use_times = np.linspace(inst.times[0], inst.times[-1], n_peaks)
        else:
            raise ValueError(
                "Got an unrecognized method for `times`. Only "
                "'peaks', 'auto' and 'interactive' are supported "
                "(or directly passing numbers)."
            )
    elif np.isscalar(use_times):
        use_times = [use_times]

    use_times = np.array(use_times, float)

    if use_times.ndim != 1:
        raise ValueError(f"times must be 1D, got {use_times.ndim} dimensions")

    if len(use_times) > 25:
        warn("More than 25 topomaps plots requested. This might take a while.")

    return use_times


@verbose
def plot_sensors(
    info,
    kind="topomap",
    ch_type=None,
    title=None,
    show_names=False,
    ch_groups=None,
    to_sphere=True,
    axes=None,
    block=False,
    show=True,
    sphere=None,
    pointsize=None,
    linewidth=2,
    *,
    cmap=None,
    verbose=None,
):
    """Plot sensors positions.

    Parameters
    ----------
    %(info_not_none)s
    kind : str
        Whether to plot the sensors as 3d, topomap or as an interactive
        sensor selection dialog. Available options ``'topomap'``, ``'3d'``,
        ``'select'``. If ``'select'``, a set of channels can be selected
        interactively by using lasso selector or clicking while holding the shift
        key. The selected channels are returned along with the figure instance.
        Defaults to ``'topomap'``.
    ch_type : None | str
        The channel type to plot. Available options ``'mag'``, ``'grad'``,
        ``'eeg'``, ``'seeg'``, ``'dbs'``, ``'ecog'``, ``'all'``. If ``'all'``,
        all the available mag, grad, eeg, seeg, dbs and ecog channels are
        plotted. If None (default), then channels are chosen in the order given
        above.
    title : str | None
        Title for the figure. If None (default), equals to
        ``'Sensor positions (%%s)' %% ch_type``.
    show_names : bool | array of str
        Whether to display all channel names. If an array, only the channel
        names in the array are shown. Defaults to False.
    ch_groups : 'position' | list of list | None
        Channel groups for coloring the sensors. If None (default), default
        coloring scheme is used. If 'position', the sensors are divided
        into 8 regions. See ``order`` kwarg of :func:`mne.viz.plot_raw`. If
        array, the channels are divided by picks given in the array. Also
        accepts a list of lists to allow channel groups of the same or
        different sizes.

        .. versionadded:: 0.13.0
    to_sphere : bool
        Whether to project the 3d locations to a sphere. When False, the
        sensor array appears similar as to looking downwards straight above the
        subject's head. Has no effect when ``kind='3d'``. Defaults to True.

        .. versionadded:: 0.14.0
    %(axes_montage)s

        .. versionadded:: 0.13.0
    block : bool
        Whether to halt program execution until the figure is closed. Defaults
        to False.

        .. versionadded:: 0.13.0
    show : bool
        Show figure if True. Defaults to True.
    %(sphere_topomap_auto)s
    pointsize : float | None
        The size of the points. If None (default), will bet set to ``75`` if
        ``kind='3d'``, or ``25`` otherwise.
    linewidth : float
        The width of the outline. If ``0``, the outline will not be drawn.
    cmap : str | instance of matplotlib.colors.Colormap | None
        Colormap for coloring ch_groups. Has effect only when ``ch_groups``
        is list of list. If None, set to ``matplotlib.rcParams["image.cmap"]``.
        Defaults to None.
    %(verbose)s

    Returns
    -------
    fig : instance of Figure
        Figure containing the sensor topography.
    selection : list
        A list of selected channels. Only returned if ``kind=='select'``.

    See Also
    --------
    mne.viz.plot_layout

    Notes
    -----
    This function plots the sensor locations from the info structure using
    matplotlib. For drawing the sensors using PyVista see
    :func:`mne.viz.plot_alignment`.

    .. versionadded:: 0.12.0
    """
    from .evoked import _rgb

    _check_option("kind", kind, ["topomap", "3d", "select"])
    if axes is not None:
        from matplotlib.axes import Axes
        from mpl_toolkits.mplot3d.axes3d import Axes3D

        if kind == "3d":
            _validate_type(axes, Axes3D, "axes", extra="when 'kind' is '3d'")
        elif kind in ("topomap", "select"):
            _validate_type(
                axes, Axes, "axes", extra="when 'kind' is 'topomap' or 'select'"
            )
            if isinstance(axes, Axes3D):
                raise TypeError(
                    "axes must be an instance of Axes when 'kind' is "
                    f"'topomap' or 'select', got {type(axes)} instead."
                )
    _validate_type(info, Info, "info")
    ch_indices = channel_indices_by_type(info)
    allowed_types = _DATA_CH_TYPES_SPLIT
    if ch_type is None:
        for this_type in allowed_types:
            if _contains_ch_type(info, this_type):
                ch_type = this_type
                break
        picks = ch_indices[ch_type]
    elif ch_type == "all":
        picks = list()
        for this_type in allowed_types:
            picks += ch_indices[this_type]
    elif ch_type in allowed_types:
        picks = ch_indices[ch_type]
    else:
        raise ValueError(f"ch_type must be one of {allowed_types} not {ch_type}!")

    if len(picks) == 0:
        raise ValueError(f"Could not find any channels of type {ch_type}.")

    if not _check_ch_locs(info=info, picks=picks):
        raise RuntimeError("No valid channel positions found")

    dev_head_t = info["dev_head_t"]
    chs = [info["chs"][pick] for pick in picks]
    pos = np.empty((len(chs), 3))
    for ci, ch in enumerate(chs):
        pos[ci] = ch["loc"][:3]
        if ch["coord_frame"] == FIFF.FIFFV_COORD_DEVICE:
            if dev_head_t is None:
                warn(
                    "dev_head_t is None, transforming MEG sensors to head "
                    "coordinate frame using identity transform"
                )
                dev_head_t = np.eye(4)
            pos[ci] = apply_trans(dev_head_t, pos[ci])
    del dev_head_t

    ch_names = np.array([ch["ch_name"] for ch in chs])
    bads = [idx for idx, name in enumerate(ch_names) if name in info["bads"]]
    _validate_type(ch_groups, (list, np.ndarray, str, None), "ch_groups")
    if ch_groups is None:
        def_colors = _handle_default("color")
        colors = [
            "red" if i in bads else def_colors[channel_type(info, pick)]
            for i, pick in enumerate(picks)
        ]
    else:
        if isinstance(ch_groups, str):
            _check_option(
                "ch_groups", ch_groups, ["position", "selection"], extra="when str"
            )
            # Avoid circular import
            from ..channels import (
                _EEG_SELECTIONS,
                _SELECTIONS,
                _divide_to_regions,
                read_vectorview_selection,
            )

            if ch_groups == "position":
                ch_groups = _divide_to_regions(info, add_stim=False)
                ch_groups = list(ch_groups.values())
            else:
                ch_groups, color_vals = list(), list()
                for selection in _SELECTIONS + _EEG_SELECTIONS:
                    channels = pick_channels(
                        info["ch_names"],
                        read_vectorview_selection(selection, info=info),
                        ordered=False,
                    )
                    ch_groups.append(channels)
            color_vals = np.ones((len(ch_groups), 4))
            for idx, ch_group in enumerate(ch_groups):
                color_picks = [
                    np.where(picks == ch)[0][0] for ch in ch_group if ch in picks
                ]
                if len(color_picks) == 0:
                    continue
                x, y, z = pos[color_picks].T
                color = np.mean(_rgb(x, y, z), axis=0)
                color_vals[idx, :3] = color  # mean of spatial color
        else:  # array-like
            cmap = _get_cmap(cmap)
            colors = np.linspace(0, 1, len(ch_groups))
            color_vals = [cmap(colors[i]) for i in range(len(ch_groups))]
        colors = np.zeros((len(picks), 4))
        for pick_idx, pick in enumerate(picks):
            for ind, value in enumerate(ch_groups):
                if pick in value:
                    colors[pick_idx] = color_vals[ind]
                    break
    title = f"Sensor positions ({ch_type})" if title is None else title
    fig = _plot_sensors_2d(
        pos,
        info,
        picks,
        colors,
        bads,
        ch_names,
        title,
        show_names,
        axes,
        show,
        kind,
        block,
        to_sphere,
        sphere,
        pointsize=pointsize,
        linewidth=linewidth,
    )
    if kind == "select":
        return fig, fig.lasso.selection
    return fig


def _onpick_sensor(event, fig, ax, pos, ch_names, show_names):
    """Pick a channel in plot_sensors."""
    if event.mouseevent.inaxes != ax:
        return

    if event.mouseevent.key in ["shift", "alt"] and fig.lasso is not None:
        for ind in event.ind:
            fig.lasso.select_one(ind)

        return
    if show_names:
        return  # channel names already visible
    ind = event.ind[0]  # Just take the first sensor.
    ch_name = ch_names[ind]

    this_pos = pos[ind]

    # XXX: Bug in matplotlib won't allow setting the position of existing
    # text item, so we create a new one.
    ax.texts[0].remove()
    if len(this_pos) == 3:
        ax.text(this_pos[0], this_pos[1], this_pos[2], ch_name)
    else:
        ax.text(this_pos[0], this_pos[1], ch_name)
    fig.canvas.draw()


def _close_event(event, fig):
    """Listen for sensor plotter close event."""
    if getattr(fig, "lasso", None) is not None:
        fig.lasso.disconnect()


def _plot_sensors_2d(
    pos,
    info,
    picks,
    colors,
    bads,
    ch_names,
    title,
    show_names,
    ax,
    show,
    kind,
    block,
    to_sphere,
    sphere,
    pointsize=None,
    linewidth=2,
):
    """Plot sensors."""
    import matplotlib.pyplot as plt
    from matplotlib import rcParams
    from mpl_toolkits.mplot3d import Axes3D  # noqa: F401 analysis:ignore

    from .topomap import _draw_outlines, _get_pos_outlines

    ch_names = [str(ch_name) for ch_name in ch_names]
    sphere = _check_sphere(sphere, info)

    edgecolors = np.repeat(rcParams["axes.edgecolor"], len(colors))
    edgecolors[bads] = "red"
    axes_was_none = ax is None
    if axes_was_none:
        subplot_kw = dict()
        if kind == "3d":
            subplot_kw.update(projection="3d")
        fig, ax = plt.subplots(
            1,
            figsize=(max(rcParams["figure.figsize"]),) * 2,
            subplot_kw=subplot_kw,
            layout="constrained",
        )
    else:
        fig = ax.get_figure()

    if kind == "3d":
        pointsize = 75 if pointsize is None else pointsize
        ax.text(0, 0, 0, "", zorder=1)

        ax.scatter(
            pos[:, 0],
            pos[:, 1],
            pos[:, 2],
            picker=True,
            c=colors,
            s=pointsize,
            edgecolor=edgecolors,
            linewidth=linewidth,
        )

        ax.azim = 90
        ax.elev = 0
        ax.xaxis.set_label_text("x (m)")
        ax.yaxis.set_label_text("y (m)")
        ax.zaxis.set_label_text("z (m)")
    else:  # kind in 'select', 'topomap'
        pointsize = 25 if pointsize is None else pointsize
        ax.text(0, 0, "", zorder=1)

        pos, outlines = _get_pos_outlines(info, picks, sphere, to_sphere=to_sphere)
        _draw_outlines(ax, outlines)
        pts = ax.scatter(
            pos[:, 0],
            pos[:, 1],
            picker=True,
            clip_on=False,
            c=colors,
            edgecolors=edgecolors,
            s=pointsize,
            lw=linewidth,
        )
        if kind == "select":
            fig.lasso = SelectFromCollection(ax, pts, names=ch_names)

            def on_select():
                publish(fig, ChannelsSelect(ch_names=fig.lasso.selection))

            def on_channels_select(event):
                ch_inds = {name: i for i, name in enumerate(ch_names)}
                selection_inds = [ch_inds[name] for name in event.ch_names]
                fig.lasso.select_many(selection_inds)

            fig.lasso.callbacks.append(on_select)
            subscribe(fig, "channels_select", on_channels_select)
        else:
            fig.lasso = None

        # Equal aspect for 3D looks bad, so only use for 2D
        ax.set(aspect="equal")
        ax.axis("off")  # remove border around figure
    del sphere

    connect_picker = True
    if show_names:
        if isinstance(show_names, list | np.ndarray):  # only given channels
            indices = [list(ch_names).index(name) for name in show_names]
        else:  # all channels
            indices = range(len(pos))
        for idx in indices:
            this_pos = pos[idx]
            if kind == "3d":
                ax.text(this_pos[0], this_pos[1], this_pos[2], ch_names[idx])
            else:
                ax.text(
                    this_pos[0] + 0.0025,
                    this_pos[1],
                    ch_names[idx],
                    ha="left",
                    va="center",
                )
        connect_picker = kind == "select"
        # make sure no names go off the edge of the canvas
        xmin, ymin, xmax, ymax = fig.get_window_extent().bounds
    if connect_picker:
        picker = partial(
            _onpick_sensor,
            fig=fig,
            ax=ax,
            pos=pos,
            ch_names=ch_names,
            show_names=show_names,
        )
        fig.canvas.mpl_connect("pick_event", picker)
    if axes_was_none:
        _set_window_title(fig, title)
    closed = partial(_close_event, fig=fig)
    fig.canvas.mpl_connect("close_event", closed)
    plt_show(show, block=block)
    return fig


def _compute_scalings(scalings, inst, remove_dc=False, duration=10):
    """Compute scalings for each channel type automatically.

    Parameters
    ----------
    scalings : dict
        The scalings for each channel type. If any values are
        'auto', this will automatically compute a reasonable
        scaling for that channel type. Any values that aren't
        'auto' will not be changed.
    inst : instance of Raw or Epochs
        The data for which you want to compute scalings. If data
        is not preloaded, this will read a subset of times / epochs
        up to 100mb in size in order to compute scalings.
    remove_dc : bool
        Whether to remove the mean (DC) before calculating the scalings. If
        True, the mean will be computed and subtracted for short epochs in
        order to compensate not only for global mean offset, but also for slow
        drifts in the signals.
    duration : float
        If remove_dc is True, the mean will be computed and subtracted on
        segments of length ``duration`` seconds.

    Returns
    -------
    scalings : dict
        A scalings dictionary with updated values
    """
    from ..epochs import BaseEpochs
    from ..io import BaseRaw

    scalings = _handle_default("scalings_plot_raw", scalings)
    if not isinstance(inst, BaseRaw | BaseEpochs):
        raise ValueError("Must supply either Raw or Epochs")

    for key, value in scalings.items():
        if not (isinstance(value, str) and value == "auto"):
            try:
                scalings[key] = float(value)
            except Exception:
                raise ValueError(
                    f'scalings must be "auto" or float, got '
                    f"scalings[{key!r}]={value!r} which could not be "
                    f"converted to float"
                )

    # If there are no "auto" scalings, we can return early!
    if all(
        [scalings[ch_type] != "auto" for ch_type in inst.get_channel_types(unique=True)]
    ):
        return scalings

    ch_types = channel_indices_by_type(inst.info)
    ch_types = {i_type: i_ixs for i_type, i_ixs in ch_types.items() if len(i_ixs) != 0}

    if inst.preload is False:
        if isinstance(inst, BaseRaw):
            # Load a window of data from the center up to 100mb in size
            n_times = 1e8 // (len(inst.ch_names) * 8)
            n_times = np.clip(n_times, 1, inst.n_times)
            n_secs = n_times / float(inst.info["sfreq"])
            time_middle = np.mean(inst.times)
            tmin = np.clip(time_middle - n_secs / 2.0, inst.times.min(), None)
            tmax = np.clip(time_middle + n_secs / 2.0, None, inst.times.max())
            smin, smax = (int(round(x * inst.info["sfreq"])) for x in (tmin, tmax))
            data = inst._read_segment(smin, smax)
        elif isinstance(inst, BaseEpochs):
            # Load a random subset of epochs up to 100mb in size
            n_epochs = 1e8 // (len(inst.ch_names) * len(inst.times) * 8)
            n_epochs = int(np.clip(n_epochs, 1, len(inst)))
            ixs_epochs = np.random.choice(range(len(inst)), n_epochs, False)
            inst = inst.copy()[ixs_epochs].load_data()
    else:
        data = inst._data
    if isinstance(inst, BaseEpochs):
        data = inst._data.swapaxes(0, 1).reshape([len(inst.ch_names), -1])
    # Iterate through ch types and update scaling if ' auto'
    for key, value in scalings.items():
        if key not in ch_types or value != "auto":
            continue
        this_data = data[ch_types[key]]
        if remove_dc and (this_data.shape[1] / inst.info["sfreq"] >= duration):
            length = int(duration * inst.info["sfreq"])  # segment length
            # truncate data so that we can divide into segments of equal length
            this_data = this_data[:, : this_data.shape[1] // length * length]
            shape = this_data.shape  # original shape
            this_data = this_data.T.reshape(-1, length, shape[0])  # segment
            this_data -= np.nanmean(this_data, 0)  # subtract segment means
            this_data = this_data.T.reshape(shape)  # reshape into original
        this_data = this_data.ravel()
        this_data = this_data[np.isfinite(this_data)]
        if this_data.size:
            iqr = np.diff(np.percentile(this_data, [25, 75]))[0]
        else:
            iqr = 1.0
        scalings[key] = iqr
    return scalings


def _setup_cmap(cmap, n_axes=1, norm=False):
    """Set color map interactivity."""
    if cmap == "interactive":
        cmap = ("Reds" if norm else "RdBu_r", True)
    elif not isinstance(cmap, tuple):
        if cmap is None:
            cmap = "Reds" if norm else "RdBu_r"
        cmap = (cmap, False if n_axes > 2 else True)
    return cmap


def _prepare_joint_axes(n_maps, figsize=None):
    import matplotlib.pyplot as plt
    from matplotlib.gridspec import GridSpec

    fig = plt.figure(figsize=figsize, layout="constrained")
    gs = GridSpec(2, n_maps, height_ratios=[1, 2], figure=fig)
    map_ax = [fig.add_subplot(gs[0, x]) for x in range(n_maps)]  # first row
    main_ax = fig.add_subplot(gs[1, :])  # second row
    return fig, main_ax, map_ax


class DraggableColorbar:
    """Enable interactive colorbar.

    See http://www.ster.kuleuven.be/~pieterd/python/html/plotting/interactive_colorbar.html
    """  # noqa: E501

    def __init__(self, cbar, mappable, kind, ch_type):
        import matplotlib.pyplot as plt

        self.cbar = cbar
        self.mappable = mappable
        self.kind = kind
        self.ch_type = ch_type
        self.fig = self.cbar.ax.figure
        self.press = None
        self.cycle = sorted(
            [i for i in dir(plt.cm) if hasattr(getattr(plt.cm, i), "N")]
        )
        self.cycle += [mappable.get_cmap().name]
        self.index = self.cycle.index(mappable.get_cmap().name)
        self.lims = (self.cbar.norm.vmin, self.cbar.norm.vmax)
        self.connect()

        @_auto_weakref
        def _on_colormap_range(event):
            return self._on_colormap_range(event)

        subscribe(self.fig, "colormap_range", _on_colormap_range)

    def connect(self):
        """Connect to all the events we need."""
        self.cidpress = self.cbar.ax.figure.canvas.mpl_connect(
            "button_press_event", self.on_press
        )
        self.cidrelease = self.cbar.ax.figure.canvas.mpl_connect(
            "button_release_event", self.on_release
        )
        self.cidmotion = self.cbar.ax.figure.canvas.mpl_connect(
            "motion_notify_event", self.on_motion
        )
        self.keypress = self.cbar.ax.figure.canvas.mpl_connect(
            "key_press_event", self.key_press
        )
        self.scroll = self.cbar.ax.figure.canvas.mpl_connect(
            "scroll_event", self.on_scroll
        )

    def on_press(self, event):
        """Handle button press."""
        if event.inaxes != self.cbar.ax:
            return
        self.press = event.y

    def key_press(self, event):
        """Handle key press."""
        scale = self.cbar.norm.vmax - self.cbar.norm.vmin
        perc = 0.03
        if event.key == "down":
            self.index += 1
        elif event.key == "up":
            self.index -= 1
        elif event.key == " ":  # space key resets scale
            self.cbar.norm.vmin = self.lims[0]
            self.cbar.norm.vmax = self.lims[1]
        elif event.key == "+":
            self.cbar.norm.vmin -= (perc * scale) * -1
            self.cbar.norm.vmax += (perc * scale) * -1
        elif event.key == "-":
            self.cbar.norm.vmin -= (perc * scale) * 1
            self.cbar.norm.vmax += (perc * scale) * 1
        elif event.key == "pageup":
            self.cbar.norm.vmin -= (perc * scale) * 1
            self.cbar.norm.vmax -= (perc * scale) * 1
        elif event.key == "pagedown":
            self.cbar.norm.vmin -= (perc * scale) * -1
            self.cbar.norm.vmax -= (perc * scale) * -1
        else:
            return
        if self.index < 0:
            self.index = len(self.cycle) - 1
        elif self.index >= len(self.cycle):
            self.index = 0
        cmap = self.cycle[self.index]
        self.cbar.mappable.set_cmap(cmap)
        self.cbar.ax.figure.draw_without_rendering()
        self.mappable.set_cmap(cmap)
        self._publish()

    def on_motion(self, event):
        """Handle mouse movements."""
        if self.press is None:
            return
        if event.inaxes != self.cbar.ax:
            return
        yprev = self.press
        dy = event.y - yprev
        self.press = event.y
        scale = self.cbar.norm.vmax - self.cbar.norm.vmin
        perc = 0.03
        if event.button == 1:
            self.cbar.norm.vmin -= (perc * scale) * np.sign(dy)
            self.cbar.norm.vmax -= (perc * scale) * np.sign(dy)
        elif event.button == 3:
            self.cbar.norm.vmin -= (perc * scale) * np.sign(dy)
            self.cbar.norm.vmax += (perc * scale) * np.sign(dy)
        self._publish()

    def on_release(self, event):
        """Handle release."""
        self.press = None
        self._update()

    def on_scroll(self, event):
        """Handle scroll."""
        scale = 1.1 if event.step < 0 else 1.0 / 1.1
        self.cbar.norm.vmin *= scale
        self.cbar.norm.vmax *= scale
        self._publish()

    def _on_colormap_range(self, event):
        if event.kind != self.kind or event.ch_type != self.ch_type:
            return
        if event.fmin is not None:
            self.cbar.norm.vmin = event.fmin
        if event.fmax is not None:
            self.cbar.norm.vmax = event.fmax
        if event.cmap is not None:
            self.cbar.mappable.set_cmap(event.cmap)
            self.mappable.set_cmap(event.cmap)
        self._update()

    def _publish(self):
        publish(
            self.fig,
            ColormapRange(
                kind=self.kind,
                ch_type=self.ch_type,
                fmin=self.cbar.norm.vmin,
                fmax=self.cbar.norm.vmax,
                cmap=self.mappable.get_cmap(),
            ),
        )

    def _update(self):
        from matplotlib.ticker import AutoLocator

        self.cbar.set_ticks(AutoLocator())
        self.cbar.update_ticks()
        self.cbar.ax.figure.draw_without_rendering()
        self.mappable.set_norm(self.cbar.norm)
        self.cbar.ax.figure.canvas.draw()


class SelectFromCollection:
    """Select objects from a matplotlib collection using ``LassoSelector``.

    The names of the selected objects are saved in the ``selection`` attribute.
    This tool highlights selected objects by fading other objects out (i.e.,
    reducing their alpha values).

    Parameters
    ----------
    ax : instance of Axes
        Axes to interact with.
    collection : instance of matplotlib collection
        Collection you want to select from.
    names : list of str
        The names of the object. The selection is returned as a subset of these names.
    alpha_selected : float
        Alpha for selected objects (0=tranparant, 1=opaque).
    alpha_nonselected : float
        Alpha for non-selected objects (0=tranparant, 1=opaque).
    linewidth_selected : float
        Linewidth for the borders of selected objects.
    linewidth_nonselected : float
        Linewidth for the borders of non-selected objects.

    Notes
    -----
    This tool selects collection objects which bounding boxes intersect with a lasso
    path. Calls all callbacks in self.callbacks when selection is ready.
    """

    def __init__(
        self,
        ax,
        collection,
        *,
        names,
        alpha_selected=1,
        alpha_nonselected=0.5,
        linewidth_selected=1,
        linewidth_nonselected=0.5,
    ):
        from matplotlib.widgets import LassoSelector

        self.fig = ax.figure
        self.canvas = ax.figure.canvas
        self.collection = collection
        self.names = names
        self.alpha_selected = alpha_selected
        self.alpha_nonselected = alpha_nonselected
        self.linewidth_selected = linewidth_selected
        self.linewidth_nonselected = linewidth_nonselected

        from matplotlib.collections import PolyCollection
        from matplotlib.path import Path

        if isinstance(collection, PolyCollection):
            self.paths = collection.get_paths()
        else:
            self.paths = [Path([point]) for point in collection.get_offsets()]
        self.Npts = len(self.paths)
        if self.Npts != len(names):
            raise ValueError(
                f"Number of names ({len(names)}) does not match the number of objects "
                f"in the collection ({self.Npts})."
            )

        # Ensure that we have colors for each object.
        self.fc = collection.get_facecolors()
        self.ec = collection.get_edgecolors()
        if len(self.fc) == 0:
            raise ValueError("Collection must have a facecolor")
        elif len(self.fc) == 1:
            self.fc = np.tile(self.fc, self.Npts).reshape(self.Npts, -1)
        if len(self.ec) == 0:
            self.ec = np.zeros((self.Npts, 4))  # all black
        elif len(self.ec) == 1:
            self.ec = np.tile(self.ec, self.Npts).reshape(self.Npts, -1)
        self.lw = np.full(self.Npts, float(self.linewidth_nonselected))

<<<<<<< HEAD
        # Initialize the lasso selector
        line_kw = _prop_kw("line", dict(color="red", linewidth=0.5))
        self.lasso = LassoSelector(ax, onselect=self.on_select, **line_kw)
=======
        self.lasso = LassoSelector(
            ax, onselect=self.on_select, props=dict(color="red", linewidth=0.5)
        )
>>>>>>> bddaad95
        self.selection = list()
        self.selection_inds = np.array([], dtype="int")
        self.callbacks = list()

        # Deselect everything in the beginning.
        self.style_objects()

    # For backwards compatibility
    @property
    def ch_names(self):
        return self.names

    def notify(self):
        """Notify listeners that a selection has been made."""
        for callback in self.callbacks:
            callback()

    def on_select(self, verts):
        """Select a subset from the collection."""
        from matplotlib.path import Path

        if len(verts) <= 3:  # Seems to be a good way to exclude single clicks.
            return

        path = Path(verts)
        inds = np.nonzero([path.intersects_path(p) for p in self.paths])[0]
        if self.canvas._key == "shift":  # Appending selection.
            self.selection_inds = np.union1d(self.selection_inds, inds)
        elif self.canvas._key == "alt":  # Removing selection.
            self.selection_inds = np.setdiff1d(self.selection_inds, inds)
        else:
            self.selection_inds = inds
        self.selection = [self.names[i] for i in self.selection_inds]
        self.style_objects()
        self.notify()

    def select_one(self, ind):
        """Select or deselect one sensor."""
        if self.canvas._key == "shift":
            self.selection_inds = np.union1d(self.selection_inds, [ind])
        elif self.canvas._key == "alt":
            self.selection_inds = np.setdiff1d(self.selection_inds, [ind])
        else:
            return  # don't notify()
        self.selection = [self.names[i] for i in self.selection_inds]
        self.style_objects()
        self.notify()

    def select_many(self, inds):
        """Select many sensors using indices (for predefined selections)."""
        self.selected_inds = inds
        self.selection = [self.names[i] for i in self.selection_inds]
        self.style_objects()

    def style_objects(self):
        """Style selected sensors as "active"."""
        # reset
        self.fc[:, -1] = self.alpha_nonselected
        self.ec[:, -1] = self.alpha_nonselected / 2
        self.lw[:] = self.linewidth_nonselected
        # style sensors at `inds`
        self.fc[self.selection_inds, -1] = self.alpha_selected
        self.ec[self.selection_inds, -1] = self.alpha_selected
        self.lw[self.selection_inds] = self.linewidth_selected
        self.collection.set_facecolors(self.fc)
        self.collection.set_edgecolors(self.ec)
        self.collection.set_linewidths(self.lw)
        self.canvas.draw_idle()

    def disconnect(self):
        """Disconnect the lasso selector."""
        self.lasso.disconnect_events()
        self.fc[:, -1] = self.alpha_selected
        self.ec[:, -1] = self.alpha_selected
        self.collection.set_facecolors(self.fc)
        self.collection.set_edgecolors(self.ec)
        self.canvas.draw_idle()


def _get_color_list(annotations=False):
    """Get the current color list from matplotlib rcParams.

    Parameters
    ----------
    annotations : boolean
        Has no influence on the function if false. If true, check if color
        "red" (#ff0000) is in the cycle and remove it.

    Returns
    -------
    colors : list
    """
    from matplotlib import rcParams

    color_cycle = rcParams.get("axes.prop_cycle")
    colors = color_cycle.by_key()["color"]

    # If we want annotations, red is reserved ... remove if present. This
    # checks for the reddish color in MPL dark background style, normal style,
    # and MPL "red", and defaults to the last of those if none are present
    for red in ("#fa8174", "#d62728", "#ff0000"):
        if annotations and red in colors:
            colors.remove(red)
            break

    return (colors, red) if annotations else colors


def _merge_annotations(start, stop, description, annotations, current=()):
    """Handle drawn annotations."""
    ends = annotations.onset + annotations.duration
    idx = np.intersect1d(
        np.where(ends >= start)[0], np.where(annotations.onset <= stop)[0]
    )
    idx = np.intersect1d(idx, np.where(annotations.description == description)[0])
    new_idx = np.setdiff1d(idx, current)  # don't include modified annotation
    end = max(
        np.append((annotations.onset[new_idx] + annotations.duration[new_idx]), stop)
    )
    onset = min(np.append(annotations.onset[new_idx], start))
    duration = end - onset
    annotations.delete(idx)
    annotations.append(onset, duration, description)


class DraggableLine:
    """Custom matplotlib line for moving around by drag and drop.

    Parameters
    ----------
    line : instance of matplotlib Line2D
        Line to add interactivity to.
    callback : function
        Callback to call when line is released.
    """

    def __init__(self, line, modify_callback, drag_callback):
        self.line = line
        self.press = None
        self.x0 = line.get_xdata()[0]
        self.modify_callback = modify_callback
        self.drag_callback = drag_callback
        self.cidpress = self.line.figure.canvas.mpl_connect(
            "button_press_event", self.on_press
        )
        self.cidrelease = self.line.figure.canvas.mpl_connect(
            "button_release_event", self.on_release
        )
        self.cidmotion = self.line.figure.canvas.mpl_connect(
            "motion_notify_event", self.on_motion
        )

    def set_x(self, x):
        """Repoisition the line."""
        self.line.set_xdata([x, x])
        self.x0 = x

    def on_press(self, event):
        """Store button press if on top of the line."""
        if event.inaxes != self.line.axes or not self.line.contains(event)[0]:
            return
        x0 = self.line.get_xdata()
        y0 = self.line.get_ydata()
        self.press = x0, y0, event.xdata, event.ydata

    def on_motion(self, event):
        """Move the line on drag."""
        if self.press is None:
            return
        if event.inaxes != self.line.axes:
            return
        x0, y0, xpress, ypress = self.press
        dx = event.xdata - xpress
        self.line.set_xdata(x0 + dx)
        self.drag_callback((x0 + dx)[0])
        self.line.figure.canvas.draw()

    def on_release(self, event):
        """Handle release."""
        if event.inaxes != self.line.axes or self.press is None:
            return
        self.press = None
        self.line.figure.canvas.draw()
        self.modify_callback(self.x0, event.xdata)
        self.x0 = event.xdata

    def remove(self):
        """Remove the line."""
        self.line.figure.canvas.mpl_disconnect(self.cidpress)
        self.line.figure.canvas.mpl_disconnect(self.cidrelease)
        self.line.figure.canvas.mpl_disconnect(self.cidmotion)
        self.line.remove()


def _setup_ax_spines(
    axes,
    vlines,
    xmin,
    xmax,
    ymin,
    ymax,
    invert_y=False,
    unit=None,
    truncate_xaxis=True,
    truncate_yaxis=True,
    skip_axlabel=False,
    hline=True,
    time_unit="s",
):
    # don't show zero line if it coincides with x-axis (even if hline=True)
    if hline and ymin != 0.0:
        axes.spines["top"].set_position("zero")
    else:
        axes.spines["top"].set_visible(False)
    # the axes can become very small with topo plotting. This prevents the
    # x-axis from shrinking to length zero if truncate_xaxis=True, by adding
    # new ticks that are nice round numbers close to (but less extreme than)
    # xmin and xmax
    vlines = [] if vlines is None else vlines
    xticks = _trim_ticks(axes.get_xticks(), round(xmin, 2), round(xmax, 2))
    xticks = np.array(sorted(set([x for x in xticks] + vlines)))
    if len(xticks) < 2:

        def log_fix(tval):
            exp = np.log10(np.abs(tval))
            return np.sign(tval) * 10 ** (np.fix(exp) - (exp < 0))

        xlims = np.array([xmin, xmax])
        temp_ticks = log_fix(xlims)
        closer_idx = np.argmin(np.abs(xlims - temp_ticks))
        further_idx = np.argmax(np.abs(xlims - temp_ticks))
        start_stop = [temp_ticks[closer_idx], xlims[further_idx]]
        step = np.sign(np.diff(start_stop)).item() * np.max(np.abs(temp_ticks))
        tts = np.arange(*start_stop, step)
        xticks = np.array(sorted(xticks + [tts[0], tts[-1]]))
    axes.set_xticks(xticks)
    # y-axis is simpler
    yticks = _trim_ticks(axes.get_yticks(), ymin, ymax)
    axes.set_yticks(yticks)
    # truncation case 1: truncate both
    if truncate_xaxis and truncate_yaxis:
        axes.spines["bottom"].set_bounds(*xticks[[0, -1]])
        axes.spines["left"].set_bounds(*yticks[[0, -1]])
    # case 2: truncate only x (only right side; connect to y at left)
    elif truncate_xaxis:
        xbounds = np.array(axes.get_xlim())
        xbounds[1] = axes.get_xticks()[-1]
        axes.spines["bottom"].set_bounds(*xbounds)
    # case 3: truncate only y (only top; connect to x at bottom)
    elif truncate_yaxis:
        ybounds = np.array(axes.get_ylim())
        if invert_y:
            ybounds[0] = axes.get_yticks()[0]
        else:
            ybounds[1] = axes.get_yticks()[-1]
        axes.spines["left"].set_bounds(*ybounds)
    # handle axis labels
    if skip_axlabel:
        axes.set_yticklabels([""] * len(yticks))
        axes.set_xticklabels([""] * len(xticks))
    else:
        if unit is not None:
            axes.set_ylabel(unit, rotation=90)
        axes.set_xlabel(f"Time ({time_unit})")
    # plot vertical lines
    if vlines:
        _ymin, _ymax = axes.get_ylim()
        axes.vlines(
            vlines, _ymax, _ymin, linestyles="--", colors="k", linewidth=1.0, zorder=1
        )
    # invert?
    if invert_y:
        axes.invert_yaxis()
    # changes we always make:
    axes.tick_params(direction="out")
    axes.tick_params(right=False)
    axes.spines["right"].set_visible(False)
    axes.spines["left"].set_zorder(0)


def _handle_decim(info, decim, lowpass):
    """Handle decim parameter for plotters."""
    if isinstance(decim, str) and decim == "auto":
        lp = info["sfreq"] if info["lowpass"] is None else info["lowpass"]
        lp = min(lp, info["sfreq"] if lowpass is None else lowpass)
        with info._unlock():
            info["lowpass"] = lp
        decim = max(int(info["sfreq"] / (lp * 3) + 1e-6), 1)
    decim = _ensure_int(decim, "decim", must_be='an int or "auto"')
    if decim <= 0:
        raise ValueError(f'decim must be "auto" or a positive integer, got {decim}')
    decim = _check_decim(info, decim, 0)[0]
    data_picks = _pick_data_channels(info, exclude=())
    return decim, data_picks


def _setup_plot_projector(info, noise_cov, proj=True, use_noise_cov=True, nave=1):
    from ..cov import compute_whitener

    projector = np.eye(len(info["ch_names"]))
    whitened_ch_names = []
    if noise_cov is not None and use_noise_cov:
        # any channels in noise_cov['bads'] but not in info['bads'] get
        # set to nan, which means that they are not plotted.
        data_picks = _pick_data_channels(info, with_ref_meg=False, exclude=())
        data_names = {info["ch_names"][pick] for pick in data_picks}
        # these can be toggled by the user
        bad_names = set(info["bads"])
        # these can't in standard pipelines be enabled (we always take the
        # union), so pretend they're not in cov at all
        cov_names = (set(noise_cov["names"]) & set(info["ch_names"])) - set(
            noise_cov["bads"]
        )
        # Actually compute the whitener only using the difference
        whiten_names = cov_names - bad_names
        whiten_picks = pick_channels(info["ch_names"], whiten_names, ordered=True)
        whiten_info = pick_info(info, whiten_picks)
        rank = _triage_rank_sss(whiten_info, [noise_cov])[1][0]
        whitener, whitened_ch_names = compute_whitener(
            noise_cov, whiten_info, rank=rank, verbose=False
        )
        whitener *= np.sqrt(nave)  # proper scaling for Evoked data
        assert set(whitened_ch_names) == whiten_names
        projector[whiten_picks, whiten_picks[:, np.newaxis]] = whitener
        # Now we need to change the set of "whitened" channels to include
        # all data channel names so that they are properly italicized.
        whitened_ch_names = data_names
        # We would need to set "bad_picks" to identity to show the traces
        # (but in gray), but here we don't need to because "projector"
        # starts out as identity. So all that is left to do is take any
        # *good* data channels that are not in the noise cov to be NaN
        nan_names = data_names - (bad_names | cov_names)
        # XXX conditional necessary because of annoying behavior of
        # pick_channels where an empty list means "all"!
        if len(nan_names) > 0:
            nan_picks = pick_channels(info["ch_names"], nan_names)
            projector[nan_picks] = np.nan
    elif proj:
        projector, _ = setup_proj(info, add_eeg_ref=False, verbose=False)
    return projector, whitened_ch_names


def _check_sss(info):
    """Check SSS history in info."""
    ch_used = [ch for ch in _DATA_CH_TYPES_SPLIT if _contains_ch_type(info, ch)]
    has_meg = "mag" in ch_used and "grad" in ch_used
    has_sss = (
        has_meg
        and len(info["proc_history"]) > 0
        and info["proc_history"][0].get("max_info") is not None
    )
    return ch_used, has_meg, has_sss


def _triage_rank_sss(info, covs, rank=None, scalings=None):
    rank = dict() if rank is None else rank
    scalings = _handle_default("scalings_cov_rank", scalings)

    # Only look at good channels
    picks = _pick_data_channels(info, with_ref_meg=False, exclude="bads")
    info = pick_info(info, picks)
    ch_used, has_meg, has_sss = _check_sss(info)
    if has_sss:
        if "mag" in rank or "grad" in rank:
            raise ValueError(
                'When using SSS, pass "meg" to set the rank '
                '(separate rank values for "mag" or "grad" are '
                "meaningless)."
            )
    elif "meg" in rank:
        raise ValueError(
            "When not using SSS, pass separate rank values "
            'for "mag" and "grad" (do not use "meg").'
        )

    picks_list = _picks_by_type(info, meg_combined=has_sss)
    if has_sss:
        # reduce ch_used to combined mag grad
        ch_used = list(zip(*picks_list))[0]
    # order pick list by ch_used (required for compat with plot_evoked)
    picks_list = [x for x, y in sorted(zip(picks_list, ch_used))]
    n_ch_used = len(ch_used)

    # make sure we use the same rank estimates for GFP and whitening

    picks_list2 = [k for k in picks_list]
    # add meg picks if needed.
    if has_meg:
        # append ("meg", picks_meg)
        picks_list2 += _picks_by_type(info, meg_combined=True)

    rank_list = []  # rank dict for each cov
    for cov in covs:
        # We need to add the covariance projectors, compute the projector,
        # and apply it, just like we will do in prepare_noise_cov, otherwise
        # we risk the rank estimates being incorrect (i.e., if the projectors
        # do not match).
        info_proj = info.copy()
        with info_proj._unlock():
            info_proj["projs"] += cov["projs"]
        this_rank = {}
        # assemble rank dict for this cov, such that we have meg
        for ch_type, this_picks in picks_list2:
            # if we have already estimates / values for mag/grad but not
            # a value for meg, combine grad and mag.
            if "mag" in this_rank and "grad" in this_rank and "meg" not in rank:
                this_rank["meg"] = this_rank["mag"] + this_rank["grad"]
                # and we're done here
                break
            if rank.get(ch_type) is None:
                ch_names = [info["ch_names"][pick] for pick in this_picks]
                this_C = pick_channels_cov(cov, ch_names, ordered=False)
                this_estimated_rank = compute_rank(
                    this_C, scalings=scalings, info=info_proj
                )[ch_type]
                this_rank[ch_type] = this_estimated_rank
            elif rank.get(ch_type) is not None:
                this_rank[ch_type] = rank[ch_type]

        rank_list.append(this_rank)
    return n_ch_used, rank_list, picks_list, has_sss


def _check_cov(noise_cov, info):
    """Check the noise_cov for whitening and issue an SSS warning."""
    from ..cov import _ensure_cov

    if noise_cov is None:
        return None
    noise_cov = _ensure_cov(noise_cov, name="noise_cov", verbose=False)
    if _check_sss(info)[2]:  # has_sss
        warn(
            "Data have been processed with SSS, which changes the relative "
            "scaling of magnetometers and gradiometers when viewing data "
            "whitened by a noise covariance"
        )
    return noise_cov


def _set_title_multiple_electrodes(
    title, combine, ch_names, max_chans=6, all_=False, ch_type=None
):
    """Prepare a title string for multiple electrodes."""
    if title is None:
        title = ", ".join(ch_names[:max_chans])
        ch_type = _channel_type_prettyprint.get(ch_type, ch_type)
        if ch_type is None:
            ch_type = "sensor"
        ch_type = f"{ch_type}{_pl(ch_names)}"
        if hasattr(combine, "func"):  # functools.partial
            combine = combine.func
        if callable(combine):
            combine = getattr(combine, "__name__", str(combine))
        if not isinstance(combine, str):
            combine = "Combination"
        # mean → Mean, but avoid RMS → Rms and GFP → Gfp
        if combine[0].islower():
            combine = combine.capitalize()
        if all_:
            title = f"{combine} of {len(ch_names)} {ch_type}"
        elif len(ch_names) > max_chans and combine != "gfp":
            logger.info(f"More than {max_chans} channels, truncating title ...")
            title += f", ...\n({combine} of {len(ch_names)} {ch_type})"
    return title


def _check_time_unit(time_unit, times):
    if not isinstance(time_unit, str):
        raise TypeError(f"time_unit must be str, got {type(time_unit)}")
    if time_unit == "s":
        pass
    elif time_unit == "ms":
        times = 1e3 * times
    else:
        raise ValueError(f"time_unit must be 's' or 'ms', got {time_unit!r}")
    return time_unit, times


def _plot_masked_image(
    ax,
    data,
    times,
    mask=None,
    yvals=None,
    cmap="RdBu_r",
    vmin=None,
    vmax=None,
    ylim=None,
    mask_style="both",
    mask_alpha=0.25,
    mask_cmap="Greys",
    yscale="linear",
    cnorm=None,
):
    """Plot a potentially masked (evoked, TFR, ...) 2D image."""
    from matplotlib import ticker
    from matplotlib.colors import Normalize

    if mask_style is None and mask is not None:
        mask_style = "both"  # default
    draw_mask = mask_style in {"both", "mask"}
    draw_contour = mask_style in {"both", "contour"}
    if cmap is None:
        mask_cmap = cmap
    if cnorm is None:
        cnorm = Normalize(vmin=vmin, vmax=vmax)

    # mask param check and preparation
    if draw_mask is None:
        if mask is not None:
            draw_mask = True
        else:
            draw_mask = False
    if draw_contour is None:
        if mask is not None:
            draw_contour = True
        else:
            draw_contour = False
    if mask is None:
        if draw_mask:
            warn("`mask` is None, not masking the plot ...")
            draw_mask = False
        if draw_contour:
            warn("`mask` is None, not adding contour to the plot ...")
            draw_contour = False

    if draw_mask:
        if mask.shape != data.shape:
            raise ValueError(
                "The mask must have the same shape as the data, "
                f"i.e., {data.shape}, not {mask.shape}"
            )
        if draw_contour and yscale == "log":
            warn("Cannot draw contours with linear yscale yet ...")

    if yvals is None:  # for e.g. Evoked images
        yvals = np.arange(data.shape[0])
    # else, if TFR plot, yvals will be freqs

    # test yscale
    if yscale == "log" and not yvals[0] > 0:
        raise ValueError(
            "Using log scale for frequency axis requires all your"
            " frequencies to be positive (you cannot include"
            " the DC component (0 Hz) in the TFR)."
        )

    if len(yvals) < 2 or yvals[0] == 0:
        yscale = "linear"
    elif yscale != "linear":
        ratio = yvals[1:] / yvals[:-1]
    if yscale == "auto":
        if yvals[0] > 0 and np.allclose(ratio, ratio[0]):
            yscale = "log"
        else:
            yscale = "linear"

    if yscale == "log":  # pcolormesh for log scale
        # compute bounds between time samples
        (time_lims,) = centers_to_edges(times)
        log_yvals = np.concatenate(
            [[yvals[0] / ratio[0]], yvals, [yvals[-1] * ratio[0]]]
        )
        yval_lims = np.sqrt(log_yvals[:-1] * log_yvals[1:])

        # construct a time-yvaluency bounds grid
        time_mesh, yval_mesh = np.meshgrid(time_lims, yval_lims)

        if mask is not None:
            ax.pcolormesh(
                time_mesh, yval_mesh, data, cmap=mask_cmap, norm=cnorm, alpha=mask_alpha
            )
            im = ax.pcolormesh(
                time_mesh,
                yval_mesh,
                np.ma.masked_where(~mask, data),
                cmap=cmap,
                norm=cnorm,
                alpha=1,
            )
        else:
            im = ax.pcolormesh(time_mesh, yval_mesh, data, cmap=cmap, norm=cnorm)
        if ylim is None:
            ylim = yval_lims[[0, -1]]
        if yscale == "log":
            ax.set_yscale("log")
            ax.get_yaxis().set_major_formatter(ticker.ScalarFormatter())

        ax.yaxis.set_minor_formatter(ticker.NullFormatter())
        # get rid of minor ticks
        ax.yaxis.set_minor_locator(ticker.NullLocator())
        tick_vals = yvals[
            np.unique(np.linspace(0, len(yvals) - 1, 12).round().astype("int"))
        ]
        ax.set_yticks(tick_vals)

    else:
        # imshow for linear because the y ticks are nicer
        # and the masked areas look better
        dt = np.median(np.diff(times)) / 2.0 if len(times) > 1 else 0.1
        dy = np.median(np.diff(yvals)) / 2.0 if len(yvals) > 1 else 0.5
        extent = [times[0] - dt, times[-1] + dt, yvals[0] - dy, yvals[-1] + dy]
        im_args = dict(
            interpolation="nearest", origin="lower", extent=extent, aspect="auto"
        )
        if draw_mask:
            ax.imshow(data, alpha=mask_alpha, cmap=mask_cmap, norm=cnorm, **im_args)
            im = ax.imshow(
                np.ma.masked_where(~mask, data), cmap=cmap, norm=cnorm, **im_args
            )
        else:
            ax.imshow(data, cmap=cmap, norm=cnorm, **im_args)  # see #6481
            im = ax.imshow(data, cmap=cmap, norm=cnorm, **im_args)

        if draw_contour and np.unique(mask).size == 2:
            big_mask = np.kron(mask, np.ones((10, 10)))
            ax.contour(
                big_mask,
                colors=["k"],
                extent=extent,
                linewidths=[0.75],
                corner_mask=False,
                antialiased=False,
                levels=[0.5],
            )
        time_lims = [extent[0], extent[1]]
        if ylim is None:
            ylim = [extent[2], extent[3]]

    ax.set_xlim(time_lims[0], time_lims[-1])
    ax.set_ylim(ylim)

    if (draw_mask or draw_contour) and mask is not None:
        if mask.all():
            t_end = ", all points masked)"
        else:
            fraction = 1 - (np.float64(mask.sum()) / np.float64(mask.size))
            t_end = f", {fraction * 100:0.3g}% of points masked)"
    else:
        t_end = ")"

    return im, t_end


@fill_doc
def _make_combine_callable(
    combine,
    *,
    axis=1,
    valid=("mean", "median", "std", "gfp"),
    ch_type=None,
    keepdims=False,
):
    """Convert None or string values of ``combine`` into callables.

    Params
    ------
    combine : None | str | callable
        If callable, the callable must accept one positional input (a numpy array) and
        return an array with one fewer dimensions (the missing dimension's position is
        given by ``axis``).
    axis : int
        Axis of data array across which to combine. May vary depending on data
        context; e.g., if data are time-domain sensor traces or TFRs, continuous
        or epoched, etc.
    valid : tuple
        Valid string values for built-in combine methods
        (may vary for, e.g., combining TFRs versus time-domain signals).
    ch_type : str
        Channel type. Affects whether "gfp" is allowed as a synonym for "rms".
    keepdims : bool
        Whether to retain the singleton dimension after collapsing across it.
    """
    kwargs = dict(axis=axis, keepdims=keepdims)
    if combine is None:
        combine = _identity_function if keepdims else partial(np.squeeze, axis=axis)
    elif isinstance(combine, str):
        combine_dict = {
            key: partial(getattr(np, key), **kwargs)
            for key in valid
            if getattr(np, key, None) is not None
        }
        # marginal median that is safe for complex values:
        if "median" in valid:
            combine_dict["median"] = partial(_median_complex, axis=axis)

        # RMS and GFP; if GFP requested for MEG channels, will use RMS anyway
        def _rms(data):
            return np.sqrt((data**2).mean(**kwargs))

        def _gfp(data):
            return data.std(axis=axis, ddof=0)

        # make them play nice with _set_title_multiple_electrodes()
        _rms.__name__ = "RMS"
        _gfp.__name__ = "GFP"
        if "rms" in valid:
            combine_dict["rms"] = _rms
        if "gfp" in valid and ch_type == "eeg":
            combine_dict["gfp"] = _gfp
        elif "gfp" in valid:
            combine_dict["gfp"] = _rms
        try:
            combine = combine_dict[combine]
        except KeyError:
            raise ValueError(
                f'"combine" must be None, a callable, or one of "{", ".join(valid)}"; '
                f'got {combine}'
            )
    return combine


def _convert_psds(
    psds, dB, estimate, scaling, unit, ch_names=None, first_dim="channel"
):
    """Convert PSDs to dB (if necessary) and appropriate units."""
    _check_option("first_dim", first_dim, ["channel", "epoch"])
    where = np.where(psds.min(1) <= 0)[0]
    if len(where) > 0:
        # Construct a helpful error message, depending on whether the first dimension of
        # `psds` corresponds to channels or epochs.
        if dB:
            bad_value = "Infinite"
        else:
            bad_value = "Zero"

        if first_dim == "channel":
            bads = ", ".join(ch_names[ii] for ii in where)
        else:
            bads = ", ".join(str(ii) for ii in where)

        msg = f"{bad_value} value in PSD for {first_dim}{_pl(where)} {bads}."
        if first_dim == "channel":
            msg += "\nThese channels might be dead."
        warn(msg, UserWarning)

    _check_option("estimate", estimate, ("power", "amplitude"))
    if estimate == "amplitude":
        np.sqrt(psds, out=psds)
        psds *= scaling
        ylabel = rf"$\mathrm{{{unit}/\sqrt{{Hz}}}}$"
    else:
        psds *= scaling * scaling
        if "/" in unit:
            unit = f"({unit})"
        ylabel = rf"$\mathrm{{{unit}²/Hz}}$"
    if dB:
        np.log10(np.maximum(psds, np.finfo(float).tiny), out=psds)
        psds *= 10
        ylabel = r"$\mathrm{dB}\ $" + ylabel
    ylabel = "Power (" + ylabel if estimate == "power" else "Amplitude (" + ylabel
    ylabel += ")"

    return ylabel


def _plot_psd(
    inst,
    fig,
    freqs,
    psd_list,
    picks_list,
    titles_list,
    units_list,
    scalings_list,
    ax_list,
    make_label,
    color,
    area_mode,
    area_alpha,
    dB,
    estimate,
    average,
    spatial_colors,
    xscale,
    line_alpha,
    sphere,
    xlabels_list,
):
    # helper function for Spectrum.plot()
    from matplotlib.ticker import ScalarFormatter

    from ..stats import _ci
    from .evoked import _plot_lines

    for key, ls in zip(["lowpass", "highpass", "line_freq"], ["--", "--", "-."]):
        if inst.info[key] is not None:
            for ax in ax_list:
                ax.axvline(
                    inst.info[key],
                    color="k",
                    linestyle=ls,
                    alpha=0.25,
                    linewidth=2,
                    zorder=2,
                )
    if line_alpha is None:
        line_alpha = 1.0 if average else 0.75
    line_alpha = float(line_alpha)
    ylabels = list()
    for ii, (psd, picks, title, ax, scalings, units) in enumerate(
        zip(psd_list, picks_list, titles_list, ax_list, scalings_list, units_list)
    ):
        ylabel = _convert_psds(
            psd, dB, estimate, scalings, units, [inst.ch_names[pi] for pi in picks]
        )
        ylabels.append(ylabel)
        del ylabel

        if average:
            # mean across channels
            psd_mean = np.mean(psd, axis=0)
            if area_mode in ("sd", "std"):
                # std across channels
                psd_std = np.std(psd, axis=0)
                hyp_limits = (psd_mean - psd_std, psd_mean + psd_std)
            elif area_mode == "range":
                hyp_limits = (np.min(psd, axis=0), np.max(psd, axis=0))
            elif area_mode is None:
                hyp_limits = None
            else:  # area_mode is float
                hyp_limits = _ci(psd, ci=area_mode)

            ax.plot(freqs, psd_mean, color=color, alpha=line_alpha, linewidth=0.5)
            if hyp_limits is not None:
                ax.fill_between(
                    freqs,
                    hyp_limits[0],
                    y2=hyp_limits[1],
                    facecolor=color,
                    alpha=area_alpha,
                )

    if not average:
        picks = np.concatenate(picks_list)
        info = pick_info(inst.info, sel=picks, copy=True)
        bad_ch_idx = [info["ch_names"].index(ch) for ch in info["bads"]]
        types = np.array(info.get_channel_types())
        ch_types_used = list()
        for this_type in _VALID_CHANNEL_TYPES:
            if this_type in types:
                ch_types_used.append(this_type)
        assert len(ch_types_used) == len(ax_list)
        unit = ""
        units = {t: yl for t, yl in zip(ch_types_used, ylabels)}
        titles = {c: t for c, t in zip(ch_types_used, titles_list)}
        # here we overwrite `picks` because of how _plot_lines works;
        # we already have the data, ch_types, etc in sync.
        psd_array = np.concatenate(psd_list)
        picks = np.arange(len(psd_array))
        if not spatial_colors:
            spatial_colors = color
        _plot_lines(
            psd_array,
            info,
            picks,
            fig,
            ax_list,
            spatial_colors,
            unit,
            units=units,
            scalings=None,
            hline=None,
            gfp=False,
            types=types,
            zorder="std",
            xlim=(freqs[0], freqs[-1]),
            ylim=None,
            times=freqs,
            bad_ch_idx=bad_ch_idx,
            titles=titles,
            ch_types_used=ch_types_used,
            selectable=True,
            psd=True,
            line_alpha=line_alpha,
            nave=None,
            time_unit="ms",
            sphere=sphere,
            highlight=None,
        )

    for ii, (ax, xlabel) in enumerate(zip(ax_list, xlabels_list)):
        ax.grid(True, linestyle=":")
        if xscale == "log":
            ax.set(xscale="log")
            ax.set(xlim=[freqs[1] if freqs[0] == 0 else freqs[0], freqs[-1]])
            ax.get_xaxis().set_major_formatter(ScalarFormatter())
        else:  # xscale == 'linear'
            ax.set(xlim=(freqs[0], freqs[-1]))
        if make_label:
            ax.set(ylabel=ylabels[ii], title=titles_list[ii])
            if xlabel:
                ax.set_xlabel("Frequency (Hz)")

    if make_label:
        fig.align_ylabels(axs=ax_list)
    return fig


def _format_units_psd(unit, latex=False, power=True, dB=False):
    """Format PSD measurement units nicely."""
    unit = f"({unit})" if "/" in unit else unit
    if power:
        denom = "Hz"
        exp = r"^{2}" if latex else "²"
    else:
        denom = r"\sqrt{Hz}" if latex else "√(Hz)"
        exp = ""
    pre, post = (r"$\mathrm{", r"}$") if latex else ("", "")
    db = " (dB)" if dB else ""
    return f"{pre}{unit}{exp}/{denom}{post}{db}"


def _prepare_sensor_names(names, show_names):
    """Apply callable to sensor names (if provided)."""
    if callable(show_names):
        names = [show_names(name) for name in names]
    elif not show_names:
        names = None
    return names


def _trim_ticks(ticks, _min, _max):
    """Remove ticks that are more extreme than the given limits."""
    if np.isclose(_min, _max):
        keep_idx = 0  # ensure we always keep at least one tick
    else:
        keep_idx = np.where(np.logical_and(ticks >= _min, ticks <= _max))
    return np.atleast_1d(ticks[keep_idx])


def _set_window_title(fig, title):
    if fig.canvas.manager is not None:
        fig.canvas.manager.set_window_title(title)


def _shorten_path_from_middle(fpath, max_len=60, replacement="..."):
    """Truncate a path from the middle by omitting complete path elements."""
    from os.path import sep

    if len(fpath) > max_len:
        pathlist = fpath.split(sep)
        # indices starting from middle, alternating sides, omitting final elem:
        # range(8) → 3, 4, 2, 5, 1, 6; range(7) → 2, 3, 1, 4, 0, 5
        ixs_to_trunc = list(
            zip(
                range(len(pathlist) // 2 - 1, -1, -1),
                range(len(pathlist) // 2, len(pathlist) - 1),
            )
        )
        ixs_to_trunc = np.array(ixs_to_trunc).flatten()
        for ix in ixs_to_trunc:
            pathlist[ix] = replacement
            truncs = (np.array(pathlist) == replacement).nonzero()[0]
            newpath = sep.join(pathlist[: truncs[0]] + pathlist[truncs[-1] :])
            if len(newpath) < max_len:
                break
        return newpath
    return fpath


def centers_to_edges(*arrays):
    """Convert center points to edges.

    Parameters
    ----------
    *arrays : list of ndarray
        Each input array should be 1D monotonically increasing,
        and will be cast to float.

    Returns
    -------
    arrays : list of ndarray
        Given each input of shape (N,), the output will have shape (N+1,).

    Examples
    --------
    >>> x = [0., 0.1, 0.2, 0.3]
    >>> y = [20, 30, 40]
    >>> centers_to_edges(x, y)  # doctest: +SKIP
    [array([-0.05, 0.05, 0.15, 0.25, 0.35]), array([15., 25., 35., 45.])]
    """
    out = list()
    for ai, arr in enumerate(arrays):
        arr = np.asarray(arr, dtype=float)
        _check_option(f"arrays[{ai}].ndim", arr.ndim, (1,))
        if len(arr) > 1:
            arr_diff = np.diff(arr) / 2.0
        else:
            arr_diff = [abs(arr[0]) * 0.001] if arr[0] != 0 else [0.001]
        out.append(
            np.concatenate(
                [[arr[0] - arr_diff[0]], arr[:-1] + arr_diff, [arr[-1] + arr_diff[-1]]]
            )
        )
    return out


def _figure_agg(**kwargs):
    from matplotlib.backends.backend_agg import FigureCanvasAgg
    from matplotlib.figure import Figure

    fig = Figure(**kwargs)
    FigureCanvasAgg(fig)
    return fig


def _ndarray_to_fig(img, dpi=100):
    """Convert to MPL figure, adapted from matplotlib.image.imsave."""
    figsize = np.array(img.shape[:2][::-1]) / dpi
    fig = _figure_agg(dpi=dpi, figsize=figsize)
    ax = fig.add_axes([0, 0, 1, 1], frame_on=False)
    ax.imshow(img)
    return fig


def _save_ndarray_img(fname, img):
    """Save an image to disk."""
    from PIL import Image

    Image.fromarray(img).save(fname)


def concatenate_images(images, axis=0, bgcolor="black", centered=True, n_channels=3):
    """Concatenate a list of images.

    Parameters
    ----------
    images : list of ndarray
        The list of images to concatenate.
    axis : 0 or 1
        The images are concatenated horizontally if 0 and vertically otherwise.
        The default orientation is horizontal.
    bgcolor : str | list
        The color of the background. The name of the color is accepted
        (e.g 'red') or a list of RGB values between 0 and 1. Defaults to
        'black'.
    centered : bool
        If True, the images are centered. Defaults to True.
    n_channels : int
        Number of color channels. Can be 3 or 4. The default value is 3.

    Returns
    -------
    img : ndarray
        The concatenated image.
    """
    n_channels = _ensure_int(n_channels, "n_channels")
    axis = _ensure_int(axis)
    _check_option("axis", axis, (0, 1))
    _check_option("n_channels", n_channels, (3, 4))
    alpha = True if n_channels == 4 else False
    bgcolor = _to_rgb(bgcolor, name="bgcolor", alpha=alpha)
    bgcolor = np.asarray(bgcolor) * 255
    funcs = [np.sum, np.max]
    ret_shape = np.asarray(
        [
            funcs[axis]([image.shape[0] for image in images]),
            funcs[1 - axis]([image.shape[1] for image in images]),
        ]
    )
    ret = np.zeros((ret_shape[0], ret_shape[1], n_channels), dtype=np.uint8)
    ret[:, :, :] = bgcolor
    ptr = np.array([0, 0])
    sec = np.array([0 == axis, 1 == axis]).astype(int)
    for image in images:
        shape = image.shape[:-1]
        dec = ptr.copy()
        dec += ((ret_shape - shape) // 2) * (1 - sec) if centered else 0
        ret[dec[0] : dec[0] + shape[0], dec[1] : dec[1] + shape[1], :] = image
        ptr += shape * sec
    return ret


def _generate_default_filename(ext=".png"):
    now = datetime.now()
    dt_string = now.strftime("_%Y-%m-%d_%H-%M-%S")
    return "MNE" + dt_string + ext


def _handle_precompute(precompute):
    _validate_type(precompute, (bool, str, None), "precompute")
    if precompute is None:
        precompute = get_config("MNE_BROWSER_PRECOMPUTE", "auto").lower()
        _check_option(
            "MNE_BROWSER_PRECOMPUTE",
            precompute,
            ("true", "false", "auto"),
            extra="when precompute=None is used",
        )
        precompute = dict(true=True, false=False, auto="auto")[precompute]
    return precompute


def _set_3d_axes_equal(ax):
    """Make axes of 3D plot have equal scale on all dimensions.

    This way spheres appear as actual spheres, cubes as cubes, etc.

    Parameters
    ----------
    ax: matplotlib.axes.Axes
        A matplotlib 3d axis to use.
    """
    ranges = tuple(
        np.abs(np.diff(getattr(ax, f"get_{d}lim")())).item() for d in ("x", "y", "z")
    )
    ax.set_box_aspect(ranges)


def _check_type_projs(projs):
    _validate_type(projs, (list, tuple, Projection), "projs")
    if isinstance(projs, Projection):
        projs = [projs]
    for pi, p in enumerate(projs):
        _validate_type(p, Projection, f"projs[{pi}]")
    return projs


def _get_cmap(colormap, lut=None):
    from matplotlib import colors, rcParams

    try:
        from matplotlib import colormaps
    except Exception:
        from matplotlib.cm import get_cmap
    else:

        def get_cmap(cmap):
            return colormaps[cmap]

    if colormap is None:
        colormap = rcParams["image.cmap"]
    if isinstance(colormap, str) and colormap in ("mne", "mne_analyze"):
        colormap = mne_analyze_colormap([0, 1, 2], format="matplotlib")
    elif not isinstance(colormap, colors.Colormap):
        colormap = get_cmap(colormap)
    if lut is not None:
        colormap = colormap.resampled(lut)
    return colormap


def _get_plot_ch_type(inst, ch_type, allow_ref_meg=False):
    """Choose a single channel type (usually for plotting).

    Usually used in plotting to plot a single datatype, e.g. look for mags,
    then grads, then ... to plot.
    """
    if ch_type is None:
        allowed_types = list(_DATA_CH_TYPES_SPLIT)
        allowed_types += ["ref_meg"] if allow_ref_meg else []
        has_types = inst.get_channel_types(unique=True)
        for type_ in allowed_types:
            if type_ in has_types:
                ch_type = type_
                break
        else:
            raise RuntimeError(
                f"No plottable channel types found. Allowed types are: {allowed_types}"
            )
    return ch_type<|MERGE_RESOLUTION|>--- conflicted
+++ resolved
@@ -57,12 +57,8 @@
     verbose,
     warn,
 )
-<<<<<<< HEAD
+from ..utils.misc import _identity_function
 from .ui_events import ChannelsSelect, ColormapRange, publish, subscribe
-=======
-from ..utils.misc import _identity_function
-from .ui_events import ColormapRange, publish, subscribe
->>>>>>> bddaad95
 
 _channel_type_prettyprint = {
     "eeg": "EEG channel",
@@ -1688,15 +1684,10 @@
             self.ec = np.tile(self.ec, self.Npts).reshape(self.Npts, -1)
         self.lw = np.full(self.Npts, float(self.linewidth_nonselected))
 
-<<<<<<< HEAD
         # Initialize the lasso selector
-        line_kw = _prop_kw("line", dict(color="red", linewidth=0.5))
-        self.lasso = LassoSelector(ax, onselect=self.on_select, **line_kw)
-=======
         self.lasso = LassoSelector(
             ax, onselect=self.on_select, props=dict(color="red", linewidth=0.5)
         )
->>>>>>> bddaad95
         self.selection = list()
         self.selection_inds = np.array([], dtype="int")
         self.callbacks = list()
