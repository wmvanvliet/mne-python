--- conflicted
+++ resolved
@@ -12,12 +12,8 @@
 
 from .._fiff.pick import _picks_to_idx, channel_type, pick_types
 from ..defaults import _handle_default
-<<<<<<< HEAD
-from ..utils import Bunch, _check_option, _clean_names, _to_rgb, fill_doc
+from ..utils import Bunch, _check_option, _clean_names, _is_numeric, _to_rgb, fill_doc
 from .ui_events import ChannelsSelect, publish, subscribe
-=======
-from ..utils import Bunch, _check_option, _clean_names, _is_numeric, _to_rgb, fill_doc
->>>>>>> bddaad95
 from .utils import (
     DraggableColorbar,
     SelectFromCollection,
