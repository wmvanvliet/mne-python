--- conflicted
+++ resolved
@@ -1222,11 +1222,10 @@
         channels. The selected channels will be available in
         ``fig.lasso.selection``.
 
-<<<<<<< HEAD
         .. versionadded:: 1.9.0
-=======
-        .. versionadded:: 1.8.0
->>>>>>> d913fffe
+    exclude : list of str | ``'bads'``
+        Channels names to exclude from the plot. If ``'bads'``, the
+        bad channels are excluded. By default, exclude is set to ``'bads'``.
     show : bool
         Show figure if True.
 
