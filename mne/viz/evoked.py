--- conflicted
+++ resolved
@@ -1221,19 +1221,16 @@
         Can be a string to load a covariance from disk.
 
         .. versionadded:: 0.16.0
-<<<<<<< HEAD
     exclude : list of str | 'bads'
         Channels names to exclude from the plot. If 'bads', the
         bad channels are excluded. By default, exclude is set to 'bads'.
+    exclude : list of str | ``'bads'``
+        Channels names to exclude from the plot. If ``'bads'``, the
+        bad channels are excluded. By default, exclude is set to ``'bads'``.
     select : bool
         Whether to enable the lasso-selection tool to enable the user to select
         channels. The selected channels will be available in
         ``fig.lasso.selection``.
-=======
-    exclude : list of str | ``'bads'``
-        Channels names to exclude from the plot. If ``'bads'``, the
-        bad channels are excluded. By default, exclude is set to ``'bads'``.
->>>>>>> b8b16808
     show : bool
         Show figure if True.
 
