<<<<<<< HEAD
python-mne (0.10.1+dfsg-3.0) UNRELEASED; urgency=medium

  * NMU
  * New upstream version
  * Removed depedency on mayavi2

 -- Jaakko Leppakangas <jaeilepp@student.jyu.fi>  Wed, 25 Nov 2015 04:05:27 -0500
=======
python-mne (0.8.6+dfsg-2) unstable; urgency=medium

  * debian/{rules.patches/changeset_b9d4d*}
    Absorb upstream patch and specify not using HOME directory for generated
    pre-computed data, but instead use tempdir. (Closes: #768730)

 -- Yaroslav Halchenko <debian@onerussian.com>  Thu, 11 Dec 2014 09:33:18 -0500
>>>>>>> a9e829c9

python-mne (0.8.6+dfsg-1) unstable; urgency=low

  * New upstream version
  * remove dependency on d3

 -- Alexandre Gramfort <alexandre.gramfort@m4x.org>  Sat, 25 Oct 2014 16:09:07 -0400

python-mne (0.8.4+dfsg-1) unstable; urgency=low

  [ Alexandre Gramfort ]
  * New upstream version.
  * Skip tests needing network access (Closes: #759916)
  * Regenerate compressed bootstrap 3.0, added build-depends on
    yui-compressor

  [ Andreas Tille ]
  * Strip compressed JS files from upstream source

  [ Yaroslav Halchenko ]
  * debian/copyright
    - updated to note MIT license for bootstrap 3.0
  * debian/control
    - removed pysupport from build-depends (not used)
    - added mayavi2 and jquery packages into build-depends for robust 
      build across all Debian/Ubuntu releases and extended testing

 -- Yaroslav Halchenko <debian@onerussian.com>  Wed, 24 Sep 2014 08:20:50 -0400

python-mne (0.7.3-1) unstable; urgency=low

  * New upstream version
    Closes: #735811
  * Set back X-Python-Version to >= 2.6

 -- Alexandre Gramfort <alexandre.gramfort@m4x.org>  Sat, 18 Jan 2014 17:00:00 -0400

python-mne (0.7.1-2) neurodebian; urgency=low

  * Boost X-Python-Version to >= 2.7 to provide installable
    builds for wheezy

 -- Yaroslav Halchenko <debian@onerussian.com>  Sun, 12 Jan 2014 10:02:56 -0500

python-mne (0.7.1-1) unstable; urgency=low

  [ Alexandre Gramfort ]
  * Fresh upstream release

  [ Andreas Tille ]
  * cme fix dpkg-control

 -- Alexandre Gramfort <alexandre.gramfort@m4x.org>  Wed, 8 Jan 2014 17:00:00 -0400

python-mne (0.7-1) unstable; urgency=low

  * Initial packaging (Closes: #728797)

 -- Alexandre Gramfort <alexandre.gramfort@m4x.org>  Sun, 27 Oct 2013 21:30:31 -0400<|MERGE_RESOLUTION|>--- conflicted
+++ resolved
@@ -1,4 +1,3 @@
-<<<<<<< HEAD
 python-mne (0.10.1+dfsg-3.0) UNRELEASED; urgency=medium
 
   * NMU
@@ -6,7 +5,7 @@
   * Removed depedency on mayavi2
 
  -- Jaakko Leppakangas <jaeilepp@student.jyu.fi>  Wed, 25 Nov 2015 04:05:27 -0500
-=======
+
 python-mne (0.8.6+dfsg-2) unstable; urgency=medium
 
   * debian/{rules.patches/changeset_b9d4d*}
@@ -14,7 +13,6 @@
     pre-computed data, but instead use tempdir. (Closes: #768730)
 
  -- Yaroslav Halchenko <debian@onerussian.com>  Thu, 11 Dec 2014 09:33:18 -0500
->>>>>>> a9e829c9
 
 python-mne (0.8.6+dfsg-1) unstable; urgency=low
 
